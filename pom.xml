<?xml version="1.0" encoding="UTF-8"?>
<project xmlns="http://maven.apache.org/POM/4.0.0" xmlns:xsi="http://www.w3.org/2001/XMLSchema-instance" xsi:schemaLocation="http://maven.apache.org/POM/4.0.0 http://maven.apache.org/maven-v4_0_0.xsd">
        <modelVersion>4.0.0</modelVersion>
        <groupId>org.orbisgis</groupId>
        <artifactId>orbisgis-monomap</artifactId>
        <packaging>pom</packaging>
        <version>4.0-SNAPSHOT</version>
        <name>platform-monomap</name>
        <organization>
                <name>IRSTV CNRS-FR-2488</name>
                <url>http://www.irstv.fr/</url>
        </organization>
        <url>http://www.orbisgis.org</url>
        <modules>
                <module>wms-client</module>
                <!-- <module>gdms</module> -->
                <!-- <module>bundles/plugin-test</module>-->
                <module>api/orbisgis-core</module>
                <module>orbisgis-core</module>
                <!-- <module>legend</module> -->
                <module>orbisgis-sif</module>
                <module>api/orbisgis-view</module>
                <module>bundles/orbisgis-oshell</module>
                <module>bundles/orbisgis-omanager</module>
                <module>bundles/orbisgis-omanager-plugin</module>
                <!-- <module>orbisgis-view</module> -->
                <module>orbisgis-dist</module>
        </modules>
        <properties>
                <project.build.sourceEncoding>UTF-8</project.build.sourceEncoding>
                <netbeans.hint.license>OrbisGIS</netbeans.hint.license>
<<<<<<< HEAD
                <default-main-class>org.orbisgis.core.beanshell.BeanshellScript</default-main-class>
                <!-- Common Dependencies version -->
                <log4j-version>1.2.16</log4j-version>
                <commons-io-version>1.3.2</commons-io-version>
                <jts-version>1.13</jts-version>
                <org.osgi.compendium-version>4.3.1</org.osgi.compendium-version>
                <spatial-utilities-version>1.0-SNAPSHOT</spatial-utilities-version>
                <h2-version>1.0-SNAPSHOT</h2-version>
                <h2-spatial-version>0.1-SNAPSHOT</h2-spatial-version>
                <sl4j-version>1.6.0</sl4j-version>
=======
                <gdms-version>2.0.4-SNAPSHOT</gdms-version>
                <orbisgis-core-version>4.0.1-SNAPSHOT</orbisgis-core-version>
>>>>>>> 60746d1f
        </properties>
        <scm>
                <connection>scm:git:https://github.com/irstv/orbisgis.git</connection>
                <url>https://github.com/irstv/orbisgis</url>
        </scm>
        <repositories>
                <repository>
                        <id>IRSTV</id>
                        <name>IRSTV repository</name>
                        <url>http://repo.orbisgis.org</url>
                </repository>
                <repository>
                        <id>repo2.maven.org</id>
                        <name>Maven2 repository 2</name>
                        <url>http://repo2.maven.org/maven2</url>
                </repository>
        </repositories>
        <pluginRepositories>
                <pluginRepository>
                        <id>IRSTV</id>
                        <name>IRSTV repository</name>
                        <url>http://repo.orbisgis.org</url>
                </pluginRepository>
        </pluginRepositories>
        <distributionManagement>
                <repository>
                        <id>IRSTV</id>
                        <name>IRSTV repository</name>
                        <url>scp://irstv@repo.orbisgis.org:/var/www/repo.orbisgis.org/</url>
                </repository>
        </distributionManagement>
        <build>
                <plugins>
                        <plugin>
                                <artifactId>maven-compiler-plugin</artifactId>
                                <version>2.3.2</version>
                                <configuration>
                                        <source>1.6</source>
                                        <target>1.6</target>
                                </configuration>
                        </plugin>
                        <plugin>
                                <groupId>org.apache.maven.plugins</groupId>
                                <artifactId>maven-jar-plugin</artifactId>
                                <version>2.4</version>
                                <configuration>
                                        <archive>
                                                <manifest>
                                                        <addDefaultImplementationEntries>true</addDefaultImplementationEntries>
                                                </manifest>
                                                <manifestEntries>
                                                        <Specification-Vendor-URL>${project.organization.url}</Specification-Vendor-URL>
                                                        <Specification-URL>${project.url}</Specification-URL>
                                                </manifestEntries>
                                        </archive>
                                </configuration>
                        </plugin>
                </plugins>
                <extensions>
                        <extension>
                                <groupId>org.apache.maven.wagon</groupId>
                                <artifactId>wagon-ssh</artifactId>
                                <version>2.2</version>
                        </extension>
                </extensions>
        </build>
</project><|MERGE_RESOLUTION|>--- conflicted
+++ resolved
@@ -29,21 +29,6 @@
         <properties>
                 <project.build.sourceEncoding>UTF-8</project.build.sourceEncoding>
                 <netbeans.hint.license>OrbisGIS</netbeans.hint.license>
-<<<<<<< HEAD
-                <default-main-class>org.orbisgis.core.beanshell.BeanshellScript</default-main-class>
-                <!-- Common Dependencies version -->
-                <log4j-version>1.2.16</log4j-version>
-                <commons-io-version>1.3.2</commons-io-version>
-                <jts-version>1.13</jts-version>
-                <org.osgi.compendium-version>4.3.1</org.osgi.compendium-version>
-                <spatial-utilities-version>1.0-SNAPSHOT</spatial-utilities-version>
-                <h2-version>1.0-SNAPSHOT</h2-version>
-                <h2-spatial-version>0.1-SNAPSHOT</h2-spatial-version>
-                <sl4j-version>1.6.0</sl4j-version>
-=======
-                <gdms-version>2.0.4-SNAPSHOT</gdms-version>
-                <orbisgis-core-version>4.0.1-SNAPSHOT</orbisgis-core-version>
->>>>>>> 60746d1f
         </properties>
         <scm>
                 <connection>scm:git:https://github.com/irstv/orbisgis.git</connection>
