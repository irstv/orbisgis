--- conflicted
+++ resolved
@@ -65,16 +65,11 @@
         if(!GraphicsEnvironment.isHeadless()) {
             instance = new Core(true);
             instance.startup();
-<<<<<<< HEAD
-            //Wait
-            SwingUtilities.invokeAndWait(new DummyThread());
-=======
             try {
                     SwingUtilities.invokeAndWait(new DummyThread());
             } catch (InterruptedException ex) {
             } catch (InvocationTargetException ex) {
             }
->>>>>>> 0a65b64f
         }
     }
     
@@ -144,10 +139,7 @@
     * This runnable is just to wait the execution of other runnables
     */
     private static class DummyThread implements Runnable {
-<<<<<<< HEAD
         @Override
-=======
->>>>>>> 0a65b64f
         public void run(){
         }
     }
