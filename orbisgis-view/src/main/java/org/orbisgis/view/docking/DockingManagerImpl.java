--- conflicted
+++ resolved
@@ -42,18 +42,8 @@
 import bibliothek.gui.dock.common.menu.CLookAndFeelMenuPiece;
 import bibliothek.gui.dock.common.menu.SingleCDockableListMenuPiece;
 import bibliothek.gui.dock.facile.menu.RootMenuPiece;
-<<<<<<< HEAD
 import bibliothek.gui.dock.themes.ThemeManager;
 import bibliothek.gui.dock.toolbar.CToolbarContentArea;
-=======
-import bibliothek.gui.dock.layout.DockableProperty;
-import bibliothek.gui.dock.station.toolbar.ToolbarProperty;
-import bibliothek.gui.dock.themes.ThemeManager;
-import bibliothek.gui.dock.toolbar.CToolbarContentArea;
-import bibliothek.gui.dock.toolbar.location.CToolbarAreaLocation;
-import bibliothek.gui.dock.toolbar.location.CToolbarItemLocation;
-import bibliothek.gui.dock.toolbar.location.CToolbarLocation;
->>>>>>> ec8b924f
 import bibliothek.gui.dock.util.BackgroundComponent;
 import bibliothek.gui.dock.util.BackgroundPaint;
 import bibliothek.gui.dock.util.PaintableComponent;
@@ -61,19 +51,13 @@
 import bibliothek.util.PathCombiner;
 import bibliothek.util.xml.XElement;
 import bibliothek.util.xml.XIO;
-<<<<<<< HEAD
 import java.awt.Graphics;
-=======
-
-import java.awt.*;
->>>>>>> ec8b924f
 import java.io.BufferedInputStream;
 import java.io.BufferedOutputStream;
 import java.io.File;
 import java.io.FileInputStream;
 import java.io.FileOutputStream;
 import java.io.IOException;
-<<<<<<< HEAD
 import java.util.ArrayList;
 import java.util.Arrays;
 import java.util.HashMap;
@@ -96,16 +80,6 @@
 import org.orbisgis.view.docking.internals.DockingPanelLayoutDecorator;
 import org.orbisgis.view.docking.internals.InternalCommonFactory;
 import org.orbisgis.view.docking.internals.OrbisGISView;
-=======
-import java.util.*;
-import java.util.List;
-import javax.swing.*;
-
-import org.apache.log4j.Logger;
-import org.orbisgis.view.components.actions.ActionTools;
-import org.orbisgis.view.components.actions.ActionsHolder;
-import org.orbisgis.view.docking.internals.*;
->>>>>>> ec8b924f
 import org.orbisgis.view.docking.internals.actions.CActionHolder;
 import org.orbisgis.view.docking.internals.actions.ToolBarActions;
 import org.orbisgis.view.docking.internals.actions.ToolBarItem;
@@ -120,20 +94,12 @@
  * 
  * This manager can save and load emplacement of views in XML.
  */
-<<<<<<< HEAD
 public final class DockingManagerImpl extends BeanPropertyChangeSupport implements DockingManager, ActionsHolder {
-=======
-public final class DockingManagerImpl implements DockingManager, ActionsHolder {
->>>>>>> ec8b924f
 
         private JFrame owner;
         private SingleCDockableListMenuPiece dockableMenuTracker;
         private static final I18n I18N = I18nFactory.getI18n(DockingManagerImpl.class);
-<<<<<<< HEAD
         private static final Logger LOGGER = Logger.getLogger("gui."+DockingManagerImpl.class);
-=======
-        private static final Logger LOGGER = Logger.getLogger(DockingManagerImpl.class);
->>>>>>> ec8b924f
         private File dockingState=null;
         private static final boolean DOCKING_STATE_XML = true;
         private CControl commonControl; /*!< link to the docking-frames */
@@ -238,12 +204,9 @@
                         LOGGER.error(I18N.tr("Unable to load the docking layout."), ex);
                         commonControl.readXML(backup);
                 }
-<<<<<<< HEAD
                 // When reading a layout file, all components that are not in the layout file are hidden by DockingFrames
                 // Some components cannot be hidden or shown by the user, the following lines
                 // restore the visibility these components.
-=======
->>>>>>> ec8b924f
                 // Check that non closable frame are shown
                 for(DockingPanel panel : getPanels()) {
                         DockingPanelParameters params = panel.getDockingParameters();
@@ -251,7 +214,6 @@
                                 params.setVisible(true);
                         }
                 }
-<<<<<<< HEAD
                 // Check that all non empty toolbars are visible
                 // Empty hidden toolbars are kept in order to restore/save the layout.
                 boolean doReset=false;
@@ -269,17 +231,6 @@
                 // The visible state can be reset here
                 // Set the visibility of all ToolBarItems
                 refreshToolBarsState();
-=======
-                // Check that all toolbars are visible
-                Map<String,CLocation> lastToolBarLocation = new HashMap<String, CLocation>();
-                for(ToolBarItem item : getToolBarItems()) {
-                        if(!item.isVisible()) {
-                                // Reset location
-                                String logicalGroup = ActionTools.getLogicalGroup(item.getAction());
-                                setLocation(item,getDefaultLocation(lastToolBarLocation,logicalGroup));
-                        }
-                }
->>>>>>> ec8b924f
         }
 
         private void writeXML() throws IOException {
@@ -504,30 +455,20 @@
 
         @Override
         public void addActions(List<Action> newActions) {
-<<<<<<< HEAD
                 List<Action> before = new ArrayList<Action>(addedToolBarActions);
                 addedToolBarActions.addAll(newActions);
                 resetToolBarsCActions(addedToolBarActions);
                 propertyChangeSupport.firePropertyChange(PROP_ACTIONS, before, addedToolBarActions);
-=======
-                addedToolBarActions.addAll(newActions);
-                resetToolBarsCActions(addedToolBarActions);
->>>>>>> ec8b924f
         }
 
         @Override
         public boolean removeAction(Action action) {
-<<<<<<< HEAD
                 removeActions(Arrays.asList(action));
-=======
-                removeActions(Arrays.asList(new Action[]{action}));
->>>>>>> ec8b924f
                 return addedToolBarActions.contains(action);
         }
 
         @Override
         public void removeActions(List<Action> actionList) {
-<<<<<<< HEAD
                 List<Action> before = new ArrayList<Action>(addedToolBarActions);
                 addedToolBarActions.removeAll(actionList);
                 resetToolBarsCActions(addedToolBarActions);
@@ -536,14 +477,6 @@
         @Override
         public String addToolbarItem(Action action) {
                 addActions(Arrays.asList(action));
-=======
-                addedToolBarActions.removeAll(actionList);
-                resetToolBarsCActions(addedToolBarActions);
-        }
-        @Override
-        public String addToolbarItem(Action action) {
-                addActions(Arrays.asList(new Action[]{action}));
->>>>>>> ec8b924f
                 return ActionTools.getMenuId(action);
         }
 
@@ -563,11 +496,7 @@
                         LOGGER.warn(I18N.tr("ToolBar item {0} is not unique, it has been renamed to {1}",oldId,id));
                         action.putValue(ActionTools.MENU_ID,id);
                 }
-<<<<<<< HEAD
                 ToolBarItem toolbar = new ToolBarItem(id,cAction);
-=======
-                ToolBarItem toolbar = new ToolBarItem(id,cAction,action);
->>>>>>> ec8b924f
                 commonControl.addDockable(toolbar);
                 try {
                         setLocation(toolbar,defaultLocation);
@@ -597,10 +526,6 @@
                         if(toolBarItem!=toolbar) {
                                 Action activeAction = toolBarItem.getAction();
                                 String activeId = ActionTools.getMenuId(activeAction);
-<<<<<<< HEAD
-=======
-                                String activeLogicalGroup = ActionTools.getLogicalGroup(activeAction);
->>>>>>> ec8b924f
                                 String activeInsertAfter = ActionTools.getInsertAfterMenuId(activeAction);
                                 String activeInsertBefore = ActionTools.getInsertBeforeMenuId(activeAction);
                                 if((!insertAfter.isEmpty() && insertAfter.equals(activeId)) ||
@@ -643,7 +568,6 @@
         @Override
         public boolean removeToolbarItem(Action action) {
                 String id = ActionTools.getMenuId(action);
-<<<<<<< HEAD
                 return id != null && commonControl.removeSingleDockable(id);
         }
         private void setNextPosition(ToolBarItem item,ToolBarItem itemNext) {
@@ -654,19 +578,6 @@
                 itemNext.setVisible(true);
             }
             itemNext.setLocationsAside(item);
-=======
-                if(id!=null) {
-                        return commonControl.removeSingleDockable(id);
-                }
-                return false;
-        }
-        private void setNextPosition(ToolBarItem item,ToolBarItem itemNext) {
-            CLocation location = commonControl.getLocationManager().getLocation(item.intern());
-            if(location!=null) {
-                    itemNext.setLocation(location.aside());
-                    itemNext.setVisible(true);
-            }
->>>>>>> ec8b924f
         }
         /**
          * Recreate all CAction and put them in already shown ToolBarItems.
@@ -683,11 +594,7 @@
             // Create Map of newly generated CActions in order to optimize updates checks.
             // Key: Action Menu ID
             Map<String,CAction> actionMap = new HashMap<String, CAction>(rootActions.size());
-<<<<<<< HEAD
-            List<String> generatedId = new LinkedList();
-=======
             Set<String> generatedId = new LinkedHashSet<String>();
->>>>>>> ec8b924f
             for(CAction action : rootActions) {
                 if(action instanceof CActionHolder) {
                     String key = ActionTools.getMenuId(((CActionHolder) action).getAction());
@@ -699,29 +606,18 @@
             }
             // Update and remove toolbars
             for(ToolBarItem item : getToolBarItems()) {
-<<<<<<< HEAD
                 String shownRootMenuId = item.getUniqueId();
                 CAction newCAction = actionMap.get(shownRootMenuId);
                 if(newCAction==null) {
                     // This ToolBarItem has to be reset
                     item.resetItem();
-=======
-                String shownRootMenuId = ActionTools.getMenuId(item.getAction());
-                CAction newCAction = actionMap.get(shownRootMenuId);
-                if(newCAction==null) {
-                    // This ToolBarItem has to be remove
-                    commonControl.removeSingleDockable(shownRootMenuId);
->>>>>>> ec8b924f
                 } else {
                     // The ToolBarItem's CAction must be replaced by the new one
                     generatedId.remove(shownRootMenuId);
                     item.setItem(newCAction);
-<<<<<<< HEAD
                     if(!item.isVisible()) {
                         item.setVisible(true);
                     }
-=======
->>>>>>> ec8b924f
                 }
             }
             for(String newActionId : generatedId) {
@@ -735,10 +631,7 @@
             }
         }
 
-<<<<<<< HEAD
     @SuppressWarnings("deprecation")
-=======
->>>>>>> ec8b924f
     private CLocation getDefaultLocation(Map<String,CLocation> lastToolBarLocation, String logicalGroupId) {
         CLocation defaultLocation = lastToolBarLocation.get(logicalGroupId);
         if(defaultLocation==null) {
@@ -761,13 +654,7 @@
                         if(dockable instanceof CustomPanelHolder && dockable instanceof DefaultCDockable) {
                                 CustomPanelHolder dockItem = (CustomPanelHolder)dockable;
                                 OrbisGISView.setListeners(dockItem.getDockingPanel(), (DefaultCDockable)dockable);
-<<<<<<< HEAD
                         } else if(!(dockable instanceof ToolBarItem)) {
-=======
-                        } else if(dockable instanceof ToolBarItem) {
-                                // Known dockable
-                        } else {
->>>>>>> ec8b924f
                                 LOGGER.error("Unknown dockable, not an OrbisGIS approved component.");
                         }
                 }
