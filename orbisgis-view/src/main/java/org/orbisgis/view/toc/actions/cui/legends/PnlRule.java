--- conflicted
+++ resolved
@@ -44,12 +44,7 @@
 
 /**
  * Panel associated to {@code Rule} instances in the legend edition UI.
-<<<<<<< HEAD
- *
- * @author alexis
-=======
  * @author Alexis Guéganno
->>>>>>> 1aea45b0
  */
 public class PnlRule extends JPanel implements ISELegendPanel {
 
