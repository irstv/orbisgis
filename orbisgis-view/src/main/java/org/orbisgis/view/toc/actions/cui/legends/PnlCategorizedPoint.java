--- conflicted
+++ resolved
@@ -291,26 +291,4 @@
     public void onClickCentroid(){
         OnVertexHelper.changeOnVertex(this, false);
     }
-<<<<<<< HEAD
-
-    /**
-     * Retrieves the onVertex and strokeEnabled properties from the inner legend
-     * and apply them to ml.
-     * @param ml The legend we want to process.
-     */
-    @Override
-    protected void postProcess(MappedLegend ml){
-        if(ml instanceof CategorizedPoint){
-            CategorizedPoint inner = (CategorizedPoint) getLegend();
-            CategorizedPoint cp = (CategorizedPoint) ml;
-            if(inner.isOnVertex()){
-                cp.setOnVertex();
-            } else {
-                cp.setOnCentroid();
-            }
-            cp.setStrokeEnabled(inner.isStrokeEnabled());
-        }
-    }
-=======
->>>>>>> 3b28fdda
 }