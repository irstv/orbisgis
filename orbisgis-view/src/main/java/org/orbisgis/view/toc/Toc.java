/*
 * OrbisGIS is a GIS application dedicated to scientific spatial simulation.
 * This cross-platform GIS is developed at French IRSTV institute and is able to
 * manipulate and create vector and raster spatial information. OrbisGIS is
 * distributed under GPL 3 license. It is produced by the "Atelier SIG" team of
 * the IRSTV Institute <http://www.irstv.cnrs.fr/> CNRS FR 2488.
 * 
 *
 *
 * This file is part of OrbisGIS.
 *
 * OrbisGIS is free software: you can redistribute it and/or modify it under the
 * terms of the GNU General Public License as published by the Free Software
 * Foundation, either version 3 of the License, or (at your option) any later
 * version.
 *
 * OrbisGIS is distributed in the hope that it will be useful, but WITHOUT ANY
 * WARRANTY; without even the implied warranty of MERCHANTABILITY or FITNESS FOR
 * A PARTICULAR PURPOSE. See the GNU General Public License for more details.
 *
 * You should have received a copy of the GNU General Public License along with
 * OrbisGIS. If not, see <http://www.gnu.org/licenses/>.
 *
 * For more information, please consult: <http://www.orbisgis.org/>
 *
 * or contact directly:
 * info _at_ orbisgis.org
 */
package org.orbisgis.view.toc;

import com.vividsolutions.jts.geom.Envelope;
import java.awt.BorderLayout;
import java.awt.Rectangle;
import java.awt.event.ActionListener;
import java.awt.event.MouseAdapter;
import java.awt.event.MouseEvent;
import java.beans.EventHandler;
import java.util.ArrayList;
import java.util.List;
import java.util.concurrent.atomic.AtomicBoolean;
import javax.swing.*;
import javax.swing.event.TreeSelectionListener;
import javax.swing.tree.DefaultTreeCellEditor;
import javax.swing.tree.TreePath;
import javax.swing.tree.TreeSelectionModel;
import javax.xml.bind.JAXBElement;
import net.opengis.se._2_0.core.StyleType;
import org.apache.log4j.Logger;
import org.gdms.data.DataSource;
import org.gdms.data.DataSourceListener;
import org.gdms.data.edition.EditionEvent;
import org.gdms.data.edition.EditionListener;
import org.gdms.data.edition.MultipleEditionEvent;
import org.gdms.data.types.Type;
import org.gdms.driver.DriverException;
import org.orbisgis.core.DataManager;
import org.orbisgis.core.Services;
import org.orbisgis.core.events.Listener;
import org.orbisgis.core.layerModel.*;
import org.orbisgis.core.map.MapTransform;
import org.orbisgis.core.renderer.classification.ClassificationMethodException;
import org.orbisgis.core.renderer.se.SeExceptions;
import org.orbisgis.core.renderer.se.Style;
import org.orbisgis.progress.ProgressMonitor;
import org.orbisgis.sif.OpenFilePanel;
import org.orbisgis.sif.SaveFilePanel;
import org.orbisgis.sif.UIFactory;
import org.orbisgis.sif.UIPanel;
import org.orbisgis.view.background.BackgroundJob;
import org.orbisgis.view.background.BackgroundManager;
import org.orbisgis.view.docking.DockingPanelParameters;
import org.orbisgis.view.edition.EditableElement;
import org.orbisgis.view.edition.EditorDockable;
import org.orbisgis.view.geocatalog.EditableSource;
import org.orbisgis.view.icons.OrbisGISIcon;
import org.orbisgis.view.map.EditableTransferEvent;
import org.orbisgis.view.map.MapEditor;
import org.orbisgis.view.map.MapElement;
import org.orbisgis.view.toc.actions.cui.LegendUIController;
import org.orbisgis.view.toc.actions.cui.LegendsPanel;
import org.orbisgis.view.toc.actions.cui.legend.EPLegendHelper;
import org.orbisgis.view.toc.actions.cui.legend.ILegendPanel;
import org.xnap.commons.i18n.I18n;
import org.xnap.commons.i18n.I18nFactory;


/**
 * @brief The Toc Panel component
 */
public class Toc extends JPanel implements EditorDockable {
        //The UID must be incremented when the serialization is not compatible with the new version of this class

        private static final long serialVersionUID = 1L;
        protected final static I18n I18N = I18nFactory.getI18n(Toc.class);
        private final static Logger LOGGER = Logger.getLogger("gui." + Toc.class);
        DockingPanelParameters dockingPanelParameters;
        private MapContext mapContext = null;
        private JTree tree;
        private TocTreeModel treeModel;
        private TocRenderer treeRenderer;
        //When this boolean is false, the selection event is not fired
        private AtomicBoolean fireSelectionEvent = new AtomicBoolean(true);
        //Listen for map context changes
        private TocMapContextListener tocMapContextListener = new TocMapContextListener();
        //Listen for all layers changes
        private TocLayerListener tocLayerListener = new TocLayerListener();
        //Loaded editable map
        private MapElement mapElement = null;

        /**
         * Constructor
         */
        public Toc() {
                super(new BorderLayout());
                //Set docking parameters
                dockingPanelParameters = new DockingPanelParameters();
                dockingPanelParameters.setName("toc");
                dockingPanelParameters.setTitle(I18N.tr("Toc"));
                dockingPanelParameters.setTitleIcon(OrbisGISIcon.getIcon("map"));

                //Initialise an empty tree
                add(new JScrollPane(makeTree()));

        }

        /**
         *
         * @return The editable map
         */
        public MapElement getMapElement() {
                return mapElement;
        }

        private void setTocSelection(MapContext mapContext) {
                ILayer[] selected = mapContext.getSelectedLayers();
                Style[] styles = mapContext.getSelectedStyles();
                TreePath[] selectedPaths = new TreePath[selected.length + styles.length];
                for (int i = 0; i < selected.length; i++) {
                        selectedPaths[i] = new TreePath(selected[i].getLayerPath());
                }
                for (int i = 0; i < styles.length; i++) {
                        Style s = styles[i];
                        ILayer[] lays = s.getLayer().getLayerPath();
                        Object[] objs = new Object[lays.length + 1];
                        System.arraycopy(lays, 0, objs, 0, lays.length);
                        objs[objs.length - 1] = s;
                        selectedPaths[i + selected.length] = new TreePath(objs);
                }
                fireSelectionEvent.set(false);
                try {
                        tree.setSelectionPaths(selectedPaths);
                } finally {
                        fireSelectionEvent.set(true);
                }
        }

        /**
         * Create the Toc JTree
         *
         * @return the Toc JTree
         */
        private JTree makeTree() {
                tree = new JTree();
                //Items can be selected freely
                tree.getSelectionModel().setSelectionMode(
                        TreeSelectionModel.DISCONTIGUOUS_TREE_SELECTION);
                TocTransferHandler handler = new TocTransferHandler(this);
                //Add a drop listener
                handler.getTransferEditableEvent().addListener(this,
                        EventHandler.create(Listener.class, this, "onDropEditableElement", ""));
                tree.setDragEnabled(true);
                tree.setTransferHandler(handler);
                tree.setRootVisible(false);
                tree.setShowsRootHandles(true);
                tree.setEditable(true);
                setEmptyLayerModel(tree);
                treeRenderer = new TocRenderer(this);
                tree.setCellRenderer(treeRenderer);
<<<<<<< HEAD
                tree.setCellEditor(new DefaultTreeCellEditor(tree, treeRenderer,new TocTreeEditor(tree)));
=======
                tree.setCellEditor(new TocTreeEditor(tree));
>>>>>>> eb3fbb1e
                tree.addMouseListener(new PopupMouselistener());
                //Add a tree selection listener
                tree.getSelectionModel().addTreeSelectionListener(EventHandler.create(TreeSelectionListener.class, this, "onTreeSelectionChange"));
                return tree;
        }

        /**
         * The user drop one or multiple EditableElement into the Toc Tree
         *
         * @param editTransfer
         * @throws IllegalArgumentException If drop location is not null,Style
         * or ILayer
         */
        public void onDropEditableElement(EditableTransferEvent editTransfer) {
                JTree.DropLocation dropLocation = (JTree.DropLocation) editTransfer.getDropLocation();
                EditableElement[] editableList = editTransfer.getEditableList();
                //Evaluate Drop Location
                ILayer dropNode;
                if (dropLocation.getPath() != null) {
                        Object node = dropLocation.getPath().getLastPathComponent();
                        if (node instanceof Style) {
                                dropNode = ((Style) node).getLayer();
                        } else if (node instanceof ILayer) {
                                dropNode = (ILayer) node;
                        } else {
                                throw new IllegalArgumentException("Drop node is not an instance of Style or ILayer");
                        }
                } else {
                        // By default drop on rootNode
                        dropNode = (ILayer) treeModel.getRoot();
                }
                int index;
                if (!dropNode.acceptsChilds()) {
                        ILayer parent = dropNode.getParent();
                        if (parent.acceptsChilds()) {
                                index = parent.getIndex(dropNode);
                                dropNode = parent;
                        } else {
                                LOGGER.error(I18N.tr("Cannot drop layer on {0}", dropNode.getName())); //$NON-NLS-1$
                                return;
                        }
                } else {
                        index = dropNode.getLayerCount();
                }

                //Drop content to drop location
                List<EditableSource> sourceToDrop = new ArrayList<EditableSource>();
                List<ILayer> newSelectedLayer = new ArrayList<ILayer>(editableList.length);

                for (EditableElement editableElement : editableList) {
                        if (editableElement instanceof EditableSource) {
                                //From the GeoCatalog
                                sourceToDrop.add((EditableSource) editableElement);
                        } else if (editableElement instanceof EditableLayer) {
                                //From the TOC (move)
                                ILayer layer = ((EditableLayer) editableElement).getLayer();
                                try {
                                        layer.moveTo(dropNode, index);
                                        newSelectedLayer.add(layer);
                                } catch (LayerException ex) {
                                        LOGGER.error(I18N.tr("Cannot drop layer on {0}", dropNode.getName()), ex);
                                }
                        } else {
                                LOGGER.error(I18N.tr("Drop unknown editable of type : {0}", editableElement.getTypeId()));
                        }
                }

                //Select moved layers
                if (!newSelectedLayer.isEmpty()) {
                        mapContext.setSelectedLayers(newSelectedLayer.toArray(new ILayer[newSelectedLayer.size()]));
                }


                if (!sourceToDrop.isEmpty()) {
                        BackgroundManager bm = (BackgroundManager) Services.getService(BackgroundManager.class);
                        bm.nonBlockingBackgroundOperation(new DropDataSourceListProcess(dropNode, index, sourceToDrop));
                }
        }

        public ArrayList<ILayer> getSelectedLayers() {
                return getSelectedLayers(tree.getSelectionPaths());
        }

        /**
         * Cast all ILayer elements of provided tree paths
         *
         * @param selectedPaths Internal Tree path
         * @return All ILayer instances of provided path
         */
        private ArrayList<ILayer> getSelectedLayers(TreePath[] selectedPaths) {
                ArrayList<ILayer> layers = new ArrayList<ILayer>();
                if (selectedPaths != null) {
                        for (int i = 0; i < selectedPaths.length; i++) {
                                Object lastPathComponent = selectedPaths[i].getLastPathComponent();
                                if (lastPathComponent instanceof ILayer) {
                                        layers.add((ILayer) lastPathComponent);
                                }
                        }
                }
                return layers;
        }

        /**
         * Cast all Style elements of provided tree paths
         *
         * @param selectedPaths Internal Tree path
         * @return All Style instances of provided path
         */
        private ArrayList<Style> getSelectedStyles(TreePath[] selectedPaths) {
                ArrayList<Style> rules = new ArrayList<Style>(selectedPaths.length);
                for (int i = 0; i < selectedPaths.length; i++) {
                        Object lastPathComponent = selectedPaths[i].getLastPathComponent();
                        if (lastPathComponent instanceof Style) {
                                rules.add(((Style) lastPathComponent));
                        }
                }
                return rules;
        }

        /**
         * Copy the selection of the JTree into the selection in the layer
         * model. This method do nothing if the fireSelectionEvent is false
         */
        public void onTreeSelectionChange() {
                if (fireSelectionEvent.get()) {
                        fireSelectionEvent.set(false);
                        try {
                                TreePath[] selectedPaths = tree.getSelectionPaths();
                                if (selectedPaths != null) {
                                        ArrayList<Style> styles = getSelectedStyles(selectedPaths);
                                        mapContext.setSelectedStyles(styles);
                                        if (!styles.isEmpty()) {
                                                mapContext.setSelectedLayers(new ILayer[0]);
                                        } else {
                                                ArrayList<ILayer> layers = getSelectedLayers(selectedPaths);
                                                if (!layers.isEmpty()) {
                                                        mapContext.setSelectedLayers(layers.toArray(new ILayer[0]));
                                                }
                                        }
                                }
                        } finally {
                                fireSelectionEvent.set(true);
                        }
                }
        }

        private void setEmptyLayerModel(JTree jTree) {
                //Add the treeModel
                DataManager dataManager = (DataManager) Services.getService(DataManager.class);
                treeModel = new TocTreeModel(dataManager.createLayerCollection("root"), //$NON-NLS-1$
                        jTree);
                jTree.setModel(treeModel);
        }

        @Override
        public DockingPanelParameters getDockingParameters() {
                return dockingPanelParameters;
        }

        public MapContext getMapContext() {
                return mapContext;
        }

        /**
         * Load the specified MapElement in the toc
         *
         * @param newMapElement
         */
        public void setEditableMap(MapElement newMapElement) {
                if (newMapElement != null) {
                        MapContext importedMap = ((MapContext) newMapElement.getObject());
                        if (!importedMap.isOpen()) {
                                try {
                                        importedMap.open(null);
                                } catch (LayerException ex) {
                                        throw new IllegalArgumentException(ex);
                                } catch (IllegalStateException ex) {
                                        throw new IllegalArgumentException(ex);
                                }
                        }
                }

                // Remove the listeners
                if (this.mapContext != null) {
                        this.mapContext.getLayerModel().removeLayerListenerRecursively(tocLayerListener);
                        this.mapContext.removeMapContextListener(tocMapContextListener);
                }


                if (newMapElement != null) {
                        this.mapContext = ((MapContext) newMapElement.getObject());

                        this.mapElement = newMapElement;
                        // Add the listeners to the new MapContext
                        this.mapContext.addMapContextListener(tocMapContextListener);
                        final ILayer root = this.mapContext.getLayerModel();
                        root.addLayerListenerRecursively(tocLayerListener);

                        treeModel = new TocTreeModel(root, tree);
                        // Apply treeModel and clear the selection        
                        fireSelectionEvent.set(false);
                        try {
                                tree.setModel(treeModel);
                                tree.getSelectionModel().clearSelection();
                        } finally {
                                fireSelectionEvent.set(true);
                        }

                        setTocSelection(mapContext);
                        //TODO ? repaint 
                }
        }

        boolean isActive(ILayer layer) {
                if (mapContext != null) {
                        return layer == mapContext.getActiveLayer();
                } else {
                        return false;
                }
        }

        @Override
        public JComponent getComponent() {
                return this;
        }

        /**
         * Called each time on popup trigger button
         *
         * @return The constructed PopUp menu, depending to the state of the
         * tree selection
         */
        private JPopupMenu makePopupMenu() {
                JPopupMenu popup = new JPopupMenu();
                Object selected = tree.getLastSelectedPathComponent();
                //Popup:delete layer
                if (tree.getSelectionCount() > 0 && selected instanceof ILayer) {
                        JMenuItem deleteLayer = new JMenuItem(I18N.tr("Remove layer"), OrbisGISIcon.getIcon("remove"));
                        deleteLayer.setToolTipText(I18N.tr("Remove the layer from the map context"));
                        deleteLayer.addActionListener(EventHandler.create(ActionListener.class, this, "onDeleteLayer"));
                        JMenuItem zoomToLayer = new JMenuItem(I18N.tr("Zoom to"), OrbisGISIcon.getIcon("magnifier"));
                        zoomToLayer.setToolTipText(I18N.tr("Zoom to the layer bounding box"));
                        zoomToLayer.addActionListener(EventHandler.create(ActionListener.class, this, "zoomToLayer"));
                        popup.add(zoomToLayer);
                        popup.add(deleteLayer);
                        if (tree.getSelectionCount() == 1) {
                                //display the menu to add a style from a file
                                JMenuItem importStyle = new JMenuItem(I18N.tr("Import style"), OrbisGISIcon.getIcon("add"));
                                importStyle.setToolTipText(I18N.tr("Import a style from a file."));
                                importStyle.addActionListener(EventHandler.create(ActionListener.class, this, "onImportStyle"));
                                popup.add(importStyle);
                        }
                }
                if (selected instanceof Style) {
                        makePopupStyle(popup);
                }
                return popup;
        }

        /**
         * If we've right-clicked on a style node
         *
         * @param popup
         */
        private void makePopupStyle(JPopupMenu popup) {
                //Display the menu to enter in the simple style editor.
                JMenuItem simpleEdtiorLayer = new JMenuItem(I18N.tr("Simple style edition"), OrbisGISIcon.getIcon("pencil"));
                simpleEdtiorLayer.setToolTipText(I18N.tr("Open the simple editor for SE styles"));
                simpleEdtiorLayer.addActionListener(EventHandler.create(ActionListener.class, this, "onSimpleEditor"));
                popup.add(simpleEdtiorLayer);
                //Display the menu to enter in the advanced style editor.
                JMenuItem advancedEditorLayer = new JMenuItem(I18N.tr("Adavanced style edition"), OrbisGISIcon.getIcon("pencil"));
                advancedEditorLayer.setToolTipText(I18N.tr("Open the adavanced editor for SE styles"));
                advancedEditorLayer.addActionListener(EventHandler.create(ActionListener.class, this, "onAdvancedEditor"));
                popup.add(advancedEditorLayer);
                //Display the menu to remove the currently selected style
                JMenuItem deleteStyle = new JMenuItem(I18N.tr("Remove style"), OrbisGISIcon.getIcon("remove"));
                deleteStyle.setToolTipText(I18N.tr("Remove this style from the associater layer."));
                deleteStyle.addActionListener(EventHandler.create(ActionListener.class, this, "onDeleteStyle"));
                popup.add(deleteStyle);
                //Export this style in a file
                JMenuItem exportStyle = new JMenuItem(I18N.tr("Export style"), OrbisGISIcon.getIcon("add"));
                exportStyle.setToolTipText(I18N.tr("Export this style from the associater layer."));
                exportStyle.addActionListener(EventHandler.create(ActionListener.class, this, "onExportStyle"));
                popup.add(exportStyle);

        }

        /**
         * The user click on delete layer menu item.
         */
        public void onDeleteLayer() {
                ILayer[] selectedResources = mapContext.getSelectedLayers();
                for (ILayer resource : selectedResources) {
                        try {
                                resource.getParent().remove(resource);
                        } catch (LayerException e) {
                                LOGGER.error(I18N.tr("Cannot delete layer"), e);
                        }
                }
        }
        
        
        /**
         * The user click on zoomto layer menu item.
         */
        public void zoomToLayer() {
                ILayer[] selectedResources = mapContext.getSelectedLayers();
                Envelope env = selectedResources[0].getEnvelope();
                for (ILayer resource : selectedResources) {
                        env.expandToInclude(resource.getEnvelope());
                }
                mapContext.setBoundingBox(env);
        }

        /**
         * The user choose to delete a style through the dedicated menu.
         */
        public void onDeleteStyle() {
                Style[] styles = mapContext.getSelectedStyles();
                for (Style s : styles) {
                        ILayer l = s.getLayer();
                        l.removeStyle(s);
                }
        }

        /**
         * The user choose to export a style through the dedicated menu.
         */
        public void onExportStyle() {
                Style[] styles = mapContext.getSelectedStyles();
                if(styles.length == 1){
                        Style style = styles[0];
                        final SaveFilePanel outputXMLPanel = new SaveFilePanel(
                                        "org.orbisgis.core.ui.editorViews.toc.actions.ImportStyle",
                                        "Choose a location");

                        outputXMLPanel.addFilter("se", "Symbology Encoding FeatureTypeStyle");

                        if (UIFactory.showDialog(outputXMLPanel)) {
                                String seFile = outputXMLPanel.getSelectedFile().getAbsolutePath();
                                style.export(seFile);
                        }
                }
        }

        /**
         * The user choose to import a style and to add it to the selected layer
         * through the dedicated menu.
         */
        public void onImportStyle() {
                try {
                        ILayer[] layers = mapContext.getSelectedLayers();
                        if (layers.length == 1) {
                                ILayer layer = layers[0];
                                Type typ = layer.getDataSource().getMetadata().getFieldType(layer.getDataSource().getSpatialFieldIndex());

                                final OpenFilePanel inputXMLPanel = new OpenFilePanel(
                                        "org.orbisgis.core.ui.editorViews.toc.actions.ImportStyle",
                                        "Choose a location");

                                inputXMLPanel.addFilter("se", "Symbology Encoding 2.0 (FeatureTypeStyle");

                                if (UIFactory.showDialog(inputXMLPanel)) {
                                        String seFile = inputXMLPanel.getSelectedFile().getAbsolutePath();
                                        try {
                                                layer.addStyle(0, new Style(layer, seFile));
                                        } catch (SeExceptions.InvalidStyle ex) {
                                                LOGGER.error(I18N.tr(ex.getLocalizedMessage()));
                                                String msg = ex.getMessage().replace("<", "\n    - ").replace(',', ' ').replace(": ", "\n - ");
                                                JOptionPane.showMessageDialog(null, msg,
                                                        "Error while loading the style", JOptionPane.ERROR_MESSAGE);
                                        }
                                }
                        }

                } catch (DriverException e) {
                        LOGGER.error("Error while loading the style", e);
                }
        }

        /**
         * If used, this method opens an advanced editor for the currently selected
         * style.
         */
        public void onAdvancedEditor(){
                try {
                        Style[] styles = mapContext.getSelectedStyles();
                        if(styles.length == 1){
                                Style style = styles[0];
                                ILayer layer = style.getLayer();
                                // Obtain MapTransform
                                MapEditor editor = mapElement.getMapEditor();
                                MapTransform mt = editor.getMapControl().getMapTransform();
                                if (mt == null) {
                                        JOptionPane.showMessageDialog(null,I18N.tr("Advanced Editor can't be loaded"));
                                }

                                LegendUIController controller = new LegendUIController(style);

                                if (UIFactory.showDialog((UIPanel)controller.getMainPanel())) {
                                        layer.setStyle(0,controller.getEditedFeatureTypeStyle());
                                }
                        }
		} catch (SeExceptions.InvalidStyle ex) {
			LOGGER.error(I18N.tr("Error while editing the legend"), ex);
		}
        }

        public void onSimpleEditor() {
                TreePath selObjs = tree.getSelectionPath();
                if (selObjs.getLastPathComponent() instanceof Style) {
                        try {
                                Style style = (Style) selObjs.getLastPathComponent();
                                Layer layer = (Layer) style.getLayer();
                                Type typ = layer.getDataSource().getMetadata().getFieldType(
                                        layer.getDataSource().getSpatialFieldIndex());
                                //In order to be able to cancel all of our modifications,
                                //we produce a copy of our style.
                                MapEditor editor = mapElement.getMapEditor();
                                MapTransform mt = editor.getMapControl().getMapTransform();
                                JAXBElement<StyleType> jest = style.getJAXBElement();
                                LegendsPanel pan = new LegendsPanel();
                                Style copy = new Style(jest, layer);
                                ILegendPanel[] legends = EPLegendHelper.getLegendPanels(pan);
                                pan.init(mt, typ, copy, legends, layer);
                                if (UIFactory.showDialog(pan)) {
                                        try {
                                                layer.setStyle(0, pan.getStyleWrapper().getStyle());
                                        } catch (ClassificationMethodException e) {
                                                LOGGER.error(e.getMessage());
                                        }
                                }
                        } catch (SeExceptions.InvalidStyle sis) {
                                //I don't know how this could happen : we are creating a style
                                //from a valid style. Should be valid too, consequently...
                                LOGGER.error("The style you're trying to edit is not valid !");
                        } catch (DriverException de) {
                                LOGGER.error("An error occurred while processing the DataSource");
                        }
                }
        }

        @Override
        public boolean match(EditableElement editableElement) {
                return editableElement instanceof MapElement;
        }

        @Override
        public EditableElement getEditableElement() {
                return mapElement;
        }

        @Override
        public void setEditableElement(EditableElement editableElement) {
                if (editableElement instanceof MapElement) {
                        MapElement importedMap = (MapElement) editableElement;
                        setEditableMap(importedMap);
                }
        }

        private class TocLayerListener implements LayerListener, EditionListener,
                DataSourceListener {

                @Override
                public void layerAdded(final LayerCollectionEvent e) {
                        for (final ILayer layer : e.getAffected()) {
                                layer.addLayerListenerRecursively(this);
                        }
                        treeModel.refresh();
                }

                @Override
                public void layerMoved(LayerCollectionEvent e) {
                        treeModel.refresh();
                }

                @Override
                public boolean layerRemoving(LayerCollectionEvent e) {
                        // Close editors
                        for (final ILayer layer : e.getAffected()) {
                                ILayer[] layers = new ILayer[]{layer};
                                if (layer.acceptsChilds()) {
                                        layers = layer.getLayersRecursively();
                                }
                                for (ILayer lyr : layers) {
                                        //TODO Close editors attached to this ILayer
                                        //Or do the job on the Editor (logic)
                                        /*
                                         * EditorManager em =
                                         * Services.getService(EditorManager.class);
                                         * IEditor[] editors = em.getEditor(new
                                         * EditableLayer(element, lyr)); for
                                         * (IEditor editor : editors) { if
                                         * (!em.closeEditor(editor)) { return
                                         * false; } }
                                         *
                                         */
                                }
                        }
                        return true;
                }

                @Override
                public void layerRemoved(final LayerCollectionEvent e) {
                        for (final ILayer layer : e.getAffected()) {
                                layer.removeLayerListenerRecursively(this);
                        }
                        treeModel.refresh();
                }

                @Override
                public void nameChanged(LayerListenerEvent e) {
                }

                @Override
                public void styleChanged(LayerListenerEvent e) {
                        treeModel.refresh();
                }

                @Override
                public void visibilityChanged(LayerListenerEvent e) {
                        treeModel.refresh();
                }

                @Override
                public void selectionChanged(SelectionEvent e) {
                        treeModel.refresh();
                }

                @Override
                public void multipleModification(MultipleEditionEvent e) {
                        treeModel.refresh();
                }

                @Override
                public void singleModification(EditionEvent e) {
                        treeModel.refresh();
                }

                @Override
                public void cancel(DataSource ds) {
                }

                @Override
                public void commit(DataSource ds) {
                        treeModel.refresh();
                }

                @Override
                public void open(DataSource ds) {
                        treeModel.refresh();
                }
        }

        private final class TocMapContextListener implements MapContextListener {

                @Override
                public void layerSelectionChanged(MapContext mapContext) {
                        setTocSelection(mapContext);
                }

                @Override
                public void activeLayerChanged(ILayer previousActiveLayer,
                        MapContext mapContext) {
                        treeModel.refresh();
                }
        }

        /**
         * The user drop a list of EditableSource in the TOC tree
         */
        private class DropDataSourceListProcess implements BackgroundJob {

                private ILayer dropNode;
                private int dropIndex;
                private List<EditableSource> draggedResources;

                public DropDataSourceListProcess(ILayer dropNode, int dropIndex, List<EditableSource> draggedResources) {
                        this.dropNode = dropNode;
                        this.dropIndex = dropIndex;
                        this.draggedResources = draggedResources;
                }

                @Override
                public void run(ProgressMonitor pm) {

                        DataManager dataManager = (DataManager) Services.getService(DataManager.class);
                        for (int i = 0; i < draggedResources.size(); i++) {
                                String sourceName = draggedResources.get(i).getId();
                                if (pm.isCancelled()) {
                                        break;
                                } else {
                                        pm.progressTo(100 * i / draggedResources.size());
                                        try {
                                                ILayer nl = dataManager.createLayer(sourceName);
                                                dropNode.insertLayer(nl, dropIndex);
                                        } catch (LayerException e) {
                                                throw new RuntimeException(I18N.tr("Cannot add the layer to the destination"), e);
                                        }
                                }
                        }
                }

                @Override
                public String getTaskName() {
                        return I18N.tr("Load the data source droped into the toc.");
                }
        }

        /**
         * Implements Popup action on JTree,
         * and checkbox activation on single click (override Look&Feel)
         * 
         */
        private class PopupMouselistener extends MouseAdapter {

                /**
                 * Show/Hide Layer if the checkbox is selected
                 * override Look&Feel behaviour
                 * @param e 
                 */
                @Override
                public void mouseClicked(MouseEvent e) {
                        final int x = e.getX();
                        final int y = e.getY();
                        final int mouseButton = e.getButton();
                        TreePath path = tree.getPathForLocation(x, y);
                        Rectangle layerNodeLocation = tree.getPathBounds(path);

                        if (path != null) {
                                Rectangle checkBoxBounds = treeRenderer.getCheckBoxBounds();
                                checkBoxBounds.translate(
                                        (int) layerNodeLocation.getX(),
                                        (int) layerNodeLocation.getY());
                                if ((checkBoxBounds.contains(e.getPoint()))
                                        && (MouseEvent.BUTTON1 == mouseButton)
                                        && (1 == e.getClickCount())) {
                                        // mouse click inside checkbox
                                        if (path.getLastPathComponent() instanceof ILayer) {
                                                ILayer layer = (ILayer) path.getLastPathComponent();
                                                try {
                                                        layer.setVisible(!layer.isVisible());
                                                } catch (LayerException e1) {
                                                        LOGGER.error(e1);
                                                }
                                        } else if(path.getLastPathComponent() instanceof Style) {
                                                Style style = (Style) path.getLastPathComponent();
                                                style.setVisible(!style.isVisible());
                                        }
                                }                                
                        }
                }

                
                @Override
                public void mousePressed(MouseEvent e) {
                        maybeShowPopup(e);
                }

                @Override
                public void mouseReleased(MouseEvent e) {
                        maybeShowPopup(e);
                }

                private boolean contains(TreePath[] selectionPaths, TreePath path) {
                        for (TreePath treePath : selectionPaths) {
                                boolean equals = true;
                                Object[] objectPath = treePath.getPath();
                                Object[] testPath = path.getPath();
                                if (objectPath.length != testPath.length) {
                                        equals = false;
                                } else {
                                        for (int i = 0; i < testPath.length; i++) {
                                                if (testPath[i] != objectPath[i]) {
                                                        equals = false;
                                                }
                                        }
                                }
                                if (equals) {
                                        return true;
                                }
                        }

                        return false;
                }

                private void maybeShowPopup(MouseEvent e) {
                        if (e.isPopupTrigger()) {
                                //Update selection
                                TreePath path = tree.getPathForLocation(e.getX(), e.getY());
                                TreePath[] selectionPaths = tree.getSelectionPaths();
                                if ((selectionPaths != null) && (path != null)) {
                                        if (!contains(selectionPaths, path)) {
                                                if (e.isControlDown()) {
                                                        tree.addSelectionPath(path);
                                                } else {
                                                        tree.setSelectionPath(path);
                                                }
                                        }
                                } else {
                                        tree.setSelectionPath(path);
                                }
                                //Show popup
                                makePopupMenu().show(e.getComponent(),
                                        e.getX(), e.getY());
                        }
                }
        }
}<|MERGE_RESOLUTION|>--- conflicted
+++ resolved
@@ -176,11 +176,7 @@
                 setEmptyLayerModel(tree);
                 treeRenderer = new TocRenderer(this);
                 tree.setCellRenderer(treeRenderer);
-<<<<<<< HEAD
-                tree.setCellEditor(new DefaultTreeCellEditor(tree, treeRenderer,new TocTreeEditor(tree)));
-=======
                 tree.setCellEditor(new TocTreeEditor(tree));
->>>>>>> eb3fbb1e
                 tree.addMouseListener(new PopupMouselistener());
                 //Add a tree selection listener
                 tree.getSelectionModel().addTreeSelectionListener(EventHandler.create(TreeSelectionListener.class, this, "onTreeSelectionChange"));
