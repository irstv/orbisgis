--- conflicted
+++ resolved
@@ -93,9 +93,6 @@
 
         @Override
 	public boolean isCellEditable(EventObject anEvent) {
-<<<<<<< HEAD
-		return true;
-=======
 		if (anEvent instanceof MouseEvent) {
 			MouseEvent me = (MouseEvent) anEvent;
 			if (me.getClickCount() >= 2) {
@@ -103,7 +100,6 @@
                         }
 		}
 		return false;
->>>>>>> eb3fbb1e
 	}
 
         @Override
