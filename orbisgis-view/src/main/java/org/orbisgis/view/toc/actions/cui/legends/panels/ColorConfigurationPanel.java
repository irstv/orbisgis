--- conflicted
+++ resolved
@@ -42,19 +42,13 @@
      */
     public ColorConfigurationPanel(List<String> names){
         super();
-<<<<<<< HEAD
         JPanel intOne = new JPanel(new MigLayout("wrap 2"));
-=======
         if(names == null){
             this.names = new ArrayList<String>(ColorScheme.rangeColorSchemeNames());
             this.names.addAll(ColorScheme.discreteColorSchemeNames());
         } else {
             this.names = new ArrayList<String>(names);
         }
-        JPanel intOne = new JPanel();
-        GridBagLayout gbl = new GridBagLayout();
-        intOne.setLayout(gbl);
->>>>>>> d9682ef8
         grad = getGradientPanel();
         pal = getPalettesPanel();
         initButtons();
