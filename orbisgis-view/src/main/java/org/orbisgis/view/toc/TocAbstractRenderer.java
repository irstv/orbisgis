/**
 * OrbisGIS is a GIS application dedicated to scientific spatial simulation.
 * This cross-platform GIS is developed at French IRSTV institute and is able to
 * manipulate and create vector and raster spatial information.
 *
 * OrbisGIS is distributed under GPL 3 license. It is produced by the "Atelier SIG"
 * team of the IRSTV Institute <http://www.irstv.fr/> CNRS FR 2488.
 *
 * Copyright (C) 2007-1012 IRSTV (FR CNRS 2488)
 *
 * This file is part of OrbisGIS.
 *
 * OrbisGIS is free software: you can redistribute it and/or modify it under the
 * terms of the GNU General Public License as published by the Free Software
 * Foundation, either version 3 of the License, or (at your option) any later
 * version.
 *
 * OrbisGIS is distributed in the hope that it will be useful, but WITHOUT ANY
 * WARRANTY; without even the implied warranty of MERCHANTABILITY or FITNESS FOR
 * A PARTICULAR PURPOSE. See the GNU General Public License for more details.
 *
 * You should have received a copy of the GNU General Public License along with
 * OrbisGIS. If not, see <http://www.gnu.org/licenses/>.
 *
 * For more information, please consult: <http://www.orbisgis.org/>
 * or contact directly:
 * info_at_ orbisgis.org
 */
package org.orbisgis.view.toc;

import ij.ImagePlus;
import java.io.IOException;
import javax.swing.Icon;
import javax.swing.tree.TreeCellRenderer;
import org.gdms.data.DataSource;
import org.gdms.data.schema.Metadata;
import org.gdms.data.types.Constraint;
import org.gdms.data.types.GeometryDimensionConstraint;
import org.gdms.data.types.Type;
import org.gdms.driver.DriverException;
import org.orbisgis.core.layerModel.ILayer;
import org.orbisgis.view.icons.OrbisGISIcon;
import org.xnap.commons.i18n.I18n;
import org.xnap.commons.i18n.I18nFactory;

<<<<<<< HEAD
public abstract class TocAbstractRenderer implements TreeCellRenderer {
        protected final static I18n I18N = I18nFactory.getI18n(TocAbstractRenderer.class);
=======
public class TocAbstractRenderer extends DefaultTreeCellRenderer {
        private static final I18n I18N = I18nFactory.getI18n(TocAbstractRenderer.class);
>>>>>>> 34e0bcd3
	public static Icon getLayerIcon(ILayer layer) throws DriverException,
			IOException {
		if (layer.acceptsChilds()) {
			return OrbisGISIcon.getIcon("layers");
		} else {
			if (layer.isStream()) {
				return OrbisGISIcon.getIcon("server_connect");
			} else {
				DataSource dataSource = layer.getDataSource();
				if (!dataSource.isOpen()) {
					return null;
				}
				int spatialField = dataSource.getSpatialFieldIndex();
				// Create a legend for each spatial field
				Metadata metadata = dataSource.getMetadata();
				Type fieldType = metadata.getFieldType(spatialField);
                                int typeCode = fieldType.getTypeCode();
				if ((typeCode & Type.GEOMETRY) != 0) {
                                        switch(typeCode){
                                                case Type.NULL:
							return OrbisGISIcon.getIcon("layermixe");
                                                case Type.GEOMETRY:
                                                case Type.GEOMETRYCOLLECTION:
                                                        GeometryDimensionConstraint gdc = 
                                                                (GeometryDimensionConstraint) fieldType.getConstraint(Constraint.DIMENSION_2D_GEOMETRY);
                                                        if(gdc == null){
                                                                return OrbisGISIcon.getIcon("layermixe");
                                                        } else {
                                                                switch(gdc.getDimension()){
                                                                        case GeometryDimensionConstraint.DIMENSION_POINT:
                                                                                return OrbisGISIcon.getIcon("layerpoint");
                                                                        case GeometryDimensionConstraint.DIMENSION_CURVE:
                                                                                return OrbisGISIcon.getIcon("layerline");
                                                                        case GeometryDimensionConstraint.DIMENSION_SURFACE:
                                                                                return OrbisGISIcon.getIcon("layerpolygon");
                                                                        default :
                                                                                return OrbisGISIcon.getIcon("layerpolygon");                                                                }
                                                        }
                                                case Type.POINT:
                                                case Type.MULTIPOINT:
							return OrbisGISIcon.getIcon("layerpoint");
                                                case Type.LINESTRING:
                                                case Type.MULTILINESTRING:
							return OrbisGISIcon.getIcon("layerline");
                                                case Type.POLYGON:
                                                case Type.MULTIPOLYGON:
							return OrbisGISIcon.getIcon("layerpolygon");
                                                default:
                                                        throw new RuntimeException(I18N.tr("Unable to find appropriate icon for typeCode {0}",typeCode)); //$NON-NLS-1$
                                        }

				} else {
					if (layer.getRaster().getType() == ImagePlus.COLOR_RGB) {
						return OrbisGISIcon.getIcon("layerrgb");
					} else {
						return OrbisGISIcon.getIcon("raster");
					}

				}
			}
		}
	}

}<|MERGE_RESOLUTION|>--- conflicted
+++ resolved
@@ -43,14 +43,10 @@
 import org.xnap.commons.i18n.I18n;
 import org.xnap.commons.i18n.I18nFactory;
 
-<<<<<<< HEAD
 public abstract class TocAbstractRenderer implements TreeCellRenderer {
-        protected final static I18n I18N = I18nFactory.getI18n(TocAbstractRenderer.class);
-=======
-public class TocAbstractRenderer extends DefaultTreeCellRenderer {
         private static final I18n I18N = I18nFactory.getI18n(TocAbstractRenderer.class);
->>>>>>> 34e0bcd3
-	public static Icon getLayerIcon(ILayer layer) throws DriverException,
+
+        public static Icon getLayerIcon(ILayer layer) throws DriverException,
 			IOException {
 		if (layer.acceptsChilds()) {
 			return OrbisGISIcon.getIcon("layers");
