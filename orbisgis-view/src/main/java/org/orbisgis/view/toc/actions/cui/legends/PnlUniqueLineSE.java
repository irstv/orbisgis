/**
 * OrbisGIS is a GIS application dedicated to scientific spatial simulation.
 * This cross-platform GIS is developed at French IRSTV institute and is able to
 * manipulate and create vector and raster spatial information.
 *
 * OrbisGIS is distributed under GPL 3 license. It is produced by the "Atelier SIG"
 * team of the IRSTV Institute <http://www.irstv.fr/> CNRS FR 2488.
 *
 * Copyright (C) 2007-2012 IRSTV (FR CNRS 2488)
 *
 * This file is part of OrbisGIS.
 *
 * OrbisGIS is free software: you can redistribute it and/or modify it under the
 * terms of the GNU General Public License as published by the Free Software
 * Foundation, either version 3 of the License, or (at your option) any later
 * version.
 *
 * OrbisGIS is distributed in the hope that it will be useful, but WITHOUT ANY
 * WARRANTY; without even the implied warranty of MERCHANTABILITY or FITNESS FOR
 * A PARTICULAR PURPOSE. See the GNU General Public License for more details.
 *
 * You should have received a copy of the GNU General Public License along with
 * OrbisGIS. If not, see <http://www.gnu.org/licenses/>.
 *
 * For more information, please consult: <http://www.orbisgis.org/>
 * or contact directly:
 * info_at_ orbisgis.org
 */
package org.orbisgis.view.toc.actions.cui.legends;

import org.orbisgis.core.renderer.se.stroke.PenStroke;
import org.orbisgis.legend.Legend;
import org.orbisgis.legend.structure.stroke.ConstantColorAndDashesPSLegend;
import org.orbisgis.legend.structure.stroke.constant.ConstantPenStroke;
import org.orbisgis.legend.structure.stroke.constant.ConstantPenStrokeLegend;
import org.orbisgis.legend.structure.stroke.constant.NullPenStrokeLegend;
import org.orbisgis.legend.thematic.constant.IUniqueSymbolLine;
import org.orbisgis.legend.thematic.constant.UniqueSymbolLine;
import org.orbisgis.legend.thematic.uom.StrokeUom;
import org.orbisgis.sif.ComponentUtil;
import org.orbisgis.sif.UIFactory;
import org.orbisgis.sif.common.ContainerItemProperties;
import org.orbisgis.view.toc.actions.cui.LegendContext;
import org.orbisgis.view.toc.actions.cui.SimpleGeometryType;
import org.orbisgis.view.toc.actions.cui.components.CanvasSE;
import org.orbisgis.view.toc.actions.cui.legend.ILegendPanel;
import org.orbisgis.view.toc.actions.cui.legends.panels.UomCombo;
import org.xnap.commons.i18n.I18n;
import org.xnap.commons.i18n.I18nFactory;

import javax.swing.*;
import java.awt.*;
import java.awt.event.ActionListener;
import java.beans.EventHandler;
import java.net.URL;

/**
 * {@code JPanel} that ca nbe used to configure simple constant {@code
 * LineSymbolizer} instances that have been recognized as unique symbols made
 * justof one simple {@code PenStroke}.
 * @author Alexis Guéganno
 */
public class PnlUniqueLineSE extends PnlUniqueSymbolSE {
    private static final I18n I18N = I18nFactory.getI18n(PnlUniqueLineSE.class);
        private ConstantPenStrokeLegend penStrokeMemory;
        private JCheckBox lineCheckBox;
        private JSpinner lineWidth;
        private JPanel lineColor;
        private JSpinner lineOpacity;
        private JComboBox uOMBox;
        private JFormattedTextField lineDash;
        private ContainerItemProperties[] uoms;
        /**
         * Here we can put all the Legend instances we want... but they have to
         * be unique symbol (ie constant) Legends.
         */
        private UniqueSymbolLine uniqueLine;
        private final boolean displayUom;

        /**
         * Default constructor. The UOM combo box is displayed.
         */
        public PnlUniqueLineSE(){
            this(true);
        }

        /**
         * Builds a new PnlUniqueLineSE choosing if we want to display the uom combo box.
         * @param uom if true, the uom combo box will be displayed.
         */
        public PnlUniqueLineSE(boolean uom){
            super();
            this.displayUom = uom;

        }

        /**
         * Returns true if the combo box used to configure the unit of measures must be displayed, false if they must not.
         * @return true if the combo box used to configure the unit of measures must be displayed, false if they must not.
         */
        protected boolean isUomEnabled(){
            return displayUom;
        }

        @Override
        public Component getComponent() {
                return this;
        }

        @Override
        public Legend getLegend() {
                return uniqueLine;
        }

        @Override
        public void setLegend(Legend legend) {
                if (legend instanceof UniqueSymbolLine) {
                        uniqueLine = (UniqueSymbolLine) legend;
                        if(uniqueLine.getPenStroke() instanceof ConstantPenStrokeLegend){
                                penStrokeMemory = (ConstantPenStrokeLegend) uniqueLine.getPenStroke();
                        } else {
                                penStrokeMemory = new ConstantPenStrokeLegend(new PenStroke());
                        }
                        initPreview();
                        initializeLegendFields();
                } else {
                        throw new IllegalArgumentException("The given Legend is not"
                                + "a UniqueSymbolLine");
                }
        }

        @Override
        public void setGeometryType(int type){
        }

        /**
         * Initialize the panel. This method is called just after the panel
         * creation.</p> <p>WARNING : the panel will be empty after calling this
         * method. Indeed, there won't be any {@code Legend} instance associated
         * to it. Use the
         * {@code setLegend} method to achieve this goal.
         *
         * @param lc LegendContext is useful to get some information about the
         * layer in edition.
         */
        @Override
        public void initialize(LegendContext lc) {
                if (uniqueLine == null) {
                        setLegend(new UniqueSymbolLine());
                }
        }

        @Override
        public boolean acceptsGeometryType(int geometryType) {
                return geometryType == SimpleGeometryType.LINE ||
                        geometryType == SimpleGeometryType.POLYGON||
                        geometryType == SimpleGeometryType.ALL;
        }

        @Override
        public ILegendPanel newInstance() {
                return new PnlUniqueLineSE();
        }

        @Override
        public String validateInput() {
                return null;
        }

        @Override
        public URL getIconURL() {
                return UIFactory.getDefaultIcon();
        }

        @Override
        public String getTitle() {
                return "Unique symbol for lines.";
        }

        @Override
        public Legend copyLegend() {
                UniqueSymbolLine usl = new UniqueSymbolLine();
                usl.getPenStroke().setDashArray(uniqueLine.getPenStroke().getDashArray());
                usl.getPenStroke().setLineWidth(uniqueLine.getPenStroke().getLineWidth());
                usl.getPenStroke().setLineColor(uniqueLine.getPenStroke().getLineColor());
                return usl;
        }

        /**
         * This method will be used during the panel construction to determine
         * if the block of parameters can be disabled or not. In the case of
         * pure lines (ie for this class), this method will return {@code true}.
         * @return
         */
        protected boolean isLineOptional(){
                return false;
        }

        /**
         * Gets a panel containing all the fields to edit a unique line.
         * @param leg
         * @param title
         * @return
         */
        public JPanel getLineBlock(ConstantPenStroke leg, String title){
                if(getPreview() == null && getLegend() != null){
                        initPreview();
                }
                ConstantPenStroke legend = leg instanceof ConstantPenStrokeLegend ? leg : penStrokeMemory;

                JPanel jp = new JPanel();
                GridLayout grid = new GridLayout(
                        0, 2, HGAP, VGAP);
                jp.setLayout(grid);
                jp.setBorder(BorderFactory.createTitledBorder(title));

                UomCombo lineUom = getLineUomCombo((StrokeUom) getLegend());
                CanvasSE prev = getPreview();
                ActionListener aclUom = EventHandler.create(ActionListener.class, prev, "imageChanged");
                lineUom.addActionListener(aclUom);

                if(isLineOptional()){
                        lineCheckBox = new JCheckBox(I18N.tr("Enable"));
                        lineCheckBox.addActionListener(
                                EventHandler.create(ActionListener.class, this, "onClickLineCheckBox"));
                        jp.add(lineCheckBox);
                        // We must check the CheckBox according to leg, not to legend.
                        // legend is here mainly to let us fill safely all our
                        // parameters.
                        lineCheckBox.setSelected(leg instanceof ConstantPenStrokeLegend);
                } else {
                        // Just add blank space
                        jp.add(Box.createGlue());
                }
                // Line color
                lineColor = getColorField(legend.getFillLegend());
                jp.add(lineColor);

                // Unit of measure
                if(displayUom){
                    jp.add(buildText(I18N.tr("Unit of measure")));
                    uOMBox = lineUom.getCombo();
                    jp.add(uOMBox);
                }
                // Line width
                jp.add(buildText(I18N.tr("Width")));
                lineWidth = getLineWidthSpinner(legend);
                jp.add(lineWidth);
                // Line opacity
                jp.add(buildText(I18N.tr("Opacity")));
                lineOpacity = getLineOpacitySpinner(legend.getFillLegend());
                jp.add(lineOpacity);
                // Dash array
                jp.add(buildText(I18N.tr("Dash array")));
                lineDash = getDashArrayField((ConstantColorAndDashesPSLegend)legend);
                jp.add(lineDash);
                if(isLineOptional()){
                    setLineFieldsState(leg instanceof ConstantPenStrokeLegend);
                }
                return jp;
        }

        /**
         * Change the state of all the fields used for the line configuration.
         * @param enable
         */
        public void setLineFieldsState(boolean enable){
<<<<<<< HEAD
                setFieldState(enable, lineWidth);
                setFieldState(enable, lineColor);
                setFieldState(enable, lineOpacity);
                setFieldState(enable, lineDash);
                if (displayUom) {
                    if (uOMBox != null) {
                        setFieldState(enable,uOMBox);
                    }
                }
=======
            ComponentUtil.setFieldState(enable,lineWidth);
            ComponentUtil.setFieldState(enable, lineColor);
            ComponentUtil.setFieldState(enable,lineOpacity);
            ComponentUtil.setFieldState(enable,lineDash);
>>>>>>> 539346f6
        }

        /**
         * If {@code isLineOptional()}, a {@code JCheckBox} will be added in the
         * UI to let the user enable or disable the line configuration. In fact,
         * clicking on it will recursively enable or disable the containers
         * contained in the configuration panel.
         */
        public void onClickLineCheckBox(){
                if(lineCheckBox.isSelected()){
                        ((IUniqueSymbolLine)getLegend()).setPenStroke(penStrokeMemory);
                        setLineFieldsState(true);
                        getPreview().imageChanged();
                } else {
                        //We must replace the old PenStroke representation with
                        //its null representation
                        NullPenStrokeLegend npsl = new NullPenStrokeLegend();
                        ((IUniqueSymbolLine)getLegend()).setPenStroke(npsl);
                        setLineFieldsState(false);
                        getPreview().imageChanged();
                }
        }

        /**
         * In order to improve the user experience, it may be interesting to
         * store the {@code ConstantPenStrokeLegend} as a field before removing
         * it. This way, we will be able to use it back directly... unless the
         * editor as been closed before, of course.
         * @param cpsl
         */
        protected void setPenStrokeMemory(ConstantPenStrokeLegend cpsl){
                penStrokeMemory = cpsl;
        }

        private void initializeLegendFields() {
                this.removeAll();
                JPanel glob = new JPanel();
                GridBagLayout grid = new GridBagLayout();
                glob.setLayout(grid);
                GridBagConstraints gbc = new GridBagConstraints();
                gbc.gridx = 0;
                gbc.gridy = 0;
                JPanel p1 = getLineBlock(uniqueLine.getPenStroke(), "Line configuration");
                glob.add(p1, gbc);
                gbc = new GridBagConstraints();
                gbc.gridx = 0;
                gbc.gridy = 1;
                glob.add(getPreview(), gbc);
                this.add(glob);
        }
}<|MERGE_RESOLUTION|>--- conflicted
+++ resolved
@@ -265,22 +265,15 @@
          * @param enable
          */
         public void setLineFieldsState(boolean enable){
-<<<<<<< HEAD
-                setFieldState(enable, lineWidth);
-                setFieldState(enable, lineColor);
-                setFieldState(enable, lineOpacity);
-                setFieldState(enable, lineDash);
-                if (displayUom) {
-                    if (uOMBox != null) {
-                        setFieldState(enable,uOMBox);
-                    }
-                }
-=======
             ComponentUtil.setFieldState(enable,lineWidth);
             ComponentUtil.setFieldState(enable, lineColor);
             ComponentUtil.setFieldState(enable,lineOpacity);
             ComponentUtil.setFieldState(enable,lineDash);
->>>>>>> 539346f6
+            if (displayUom) {
+                if (uOMBox != null) {
+                    ComponentUtil.setFieldState(enable,uOMBox);
+                }
+            }
         }
 
         /**
