--- conflicted
+++ resolved
@@ -61,12 +61,7 @@
 /**
  * This class is a panel that embeds a JTree (representing the legend structure)
  * and some buttons that can be used to manage it.
-<<<<<<< HEAD
- *
- * @author alexis
-=======
  * @author Alexis Guéganno
->>>>>>> 1aea45b0
  */
 public class LegendTree extends JPanel {
 
