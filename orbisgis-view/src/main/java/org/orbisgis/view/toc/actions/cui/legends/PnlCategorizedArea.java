--- conflicted
+++ resolved
@@ -230,21 +230,4 @@
                 EventHandler.create(ActionListener.class, this, "updatePreview", "source"));
         return jcb.getCombo();
     }
-<<<<<<< HEAD
-
-    /**
-     * Retrieves the strokeEnabled property from the inner legend
-     * and apply it to ml.
-     * @param ml The legend we want to process.
-     */
-    @Override
-    protected void postProcess(MappedLegend ml){
-        if(ml instanceof CategorizedArea){
-            CategorizedArea inner = (CategorizedArea) getLegend();
-            CategorizedArea cp = (CategorizedArea) ml;
-            cp.setStrokeEnabled(inner.isStrokeEnabled());
-        }
-    }
-=======
->>>>>>> 3b28fdda
 }