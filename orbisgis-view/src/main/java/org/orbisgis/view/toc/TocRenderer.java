--- conflicted
+++ resolved
@@ -50,12 +50,9 @@
  */
 public class TocRenderer extends TocAbstractRenderer {
         private static Logger UILOGGER = Logger.getLogger("gui."+ TocRenderer.class);
-<<<<<<< HEAD
-        private final static int ROW_EMPTY_BORDER_SIZE = 2;
         private static final long serialVersionUID = 1L;
-=======
         private static final int ROW_EMPTY_BORDER_SIZE = 2;
->>>>>>> 34e0bcd3
+
         private TreeCellRenderer lookAndFeelRenderer;
         private Rectangle checkBoxRect;
         /**
