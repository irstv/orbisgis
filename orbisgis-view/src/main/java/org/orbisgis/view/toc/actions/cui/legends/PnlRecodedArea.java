--- conflicted
+++ resolved
@@ -288,21 +288,4 @@
         rl.setLookupFieldName(((RecodedArea)getLegend()).getLookupFieldName());
         return rl;
     }
-<<<<<<< HEAD
-
-    /**
-     * Retrieves the strokeEnabled property from the inner legend
-     * and apply it to ml.
-     * @param ml The legend we want to process.
-     */
-    @Override
-    protected void postProcess(MappedLegend ml){
-        if(ml instanceof RecodedArea){
-            RecodedArea inner = (RecodedArea) getLegend();
-            RecodedArea cp = (RecodedArea) ml;
-            cp.setStrokeEnabled(inner.isStrokeEnabled());
-        }
-    }
-=======
->>>>>>> 3b28fdda
 }