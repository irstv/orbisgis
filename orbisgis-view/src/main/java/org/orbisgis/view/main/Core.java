--- conflicted
+++ resolved
@@ -58,11 +58,7 @@
 import org.orbisgis.view.background.BackgroundManager;
 import org.orbisgis.view.background.Job;
 import org.orbisgis.view.background.JobQueue;
-<<<<<<< HEAD
-=======
-import org.orbisgis.view.beanshell.BeanShellFrameFactory;
 import org.orbisgis.view.components.actions.DefaultAction;
->>>>>>> 856576cf
 import org.orbisgis.view.components.actions.MenuItemServiceTracker;
 import org.orbisgis.view.docking.DockingManager;
 import org.orbisgis.view.docking.DockingManagerImpl;
@@ -100,18 +96,11 @@
     /////////////////////
     //view package
     private EditorManager editors;         /*!< Management of editors */
-<<<<<<< HEAD
-    private MainFrame mainFrame = new MainFrame();     /*!< The main window */
-    private Catalog geoCatalog;
-
-    //private Catalog geoCatalog= null;      /*!< The GeoCatalog frame */
-=======
 
     private MainFrame mainFrame;     /*!< The main window */
 
     private Catalog geoCatalog = null;      /*!< The GeoCatalog frame */
 
->>>>>>> 856576cf
     private ViewWorkspace viewWorkspace;
     private OutputManager loggerCollection;    /*!< Loggings panels */
 
@@ -164,8 +153,7 @@
         progressInfo.progressTo(11);
         //Load plugin host
         progressInfo.init(I18N.tr("Load the plugin framework.."), 100);
-        mainContext.startBundleHost(BundleFromResources.SPECIFIC_BEHAVIOUR_BUNDLES);
-        this.pluginFramework = mainContext.getPluginHost();
+        startPluginHost();
         progressInfo.progressTo(18);
         // Init database
         try {
@@ -179,8 +167,6 @@
         progressInfo.progressTo(20);
     }
 
-<<<<<<< HEAD
-=======
     private void startPluginHost() {
         try {
             pluginFramework = new PluginHost(new File(mainContext.getCoreWorkspace().getPluginCache()));
@@ -194,7 +180,6 @@
         }
     }
 
->>>>>>> 856576cf
     /**
      * Find the workspace folder or addDockingPanel a dialog to select one
      */
@@ -235,6 +220,9 @@
     }
 
     private static class PromptUserForSelectingWorkspace implements Runnable {
+                private CoreWorkspace coreWorkspace;
+                /** User do not cancel workspace selection */
+                private boolean ok = false;
 
         private CoreWorkspace coreWorkspace;
         /**
@@ -266,14 +254,15 @@
         }
     }
 
+
     /**
      * For UnitTest purpose
      *
      * @return The Catalog instance
      */
-    //public Catalog getGeoCatalog() {
-    //    return geoCatalog;
-    //}
+    public Catalog getGeoCatalog() {
+        return geoCatalog;
+    }
 
     /**
      * Init the SIF ui factory
@@ -294,10 +283,8 @@
     public MainContext getMainContext() {
         return mainContext;
     }
-
     /**
      * Instance of main frame, null if startup() has not be called.
-     *
      * @return MainFrame instance
      */
     public MainFrame getMainFrame() {
@@ -346,19 +333,11 @@
      * Load the built-ins editors factories
      */
     private void loadEditorFactories() {
-<<<<<<< HEAD
             //editors.addEditorFactory(new TocEditorFactory(pluginFramework.getHostBundleContext()));
             //editors.addEditorFactory(new MapEditorFactory(pluginFramework.getHostBundleContext()));
             editors.addEditorFactory(new SQLConsoleFactory(pluginFramework.getHostBundleContext()));
             //editors.addEditorFactory(new TableEditorFactory());
             //editors.addEditorFactory(new BeanShellFrameFactory());
-=======
-        editors.addEditorFactory(new TocEditorFactory(pluginFramework.getHostBundleContext()));
-        editors.addEditorFactory(new MapEditorFactory(pluginFramework.getHostBundleContext()));
-        editors.addEditorFactory(new SQLConsoleFactory(pluginFramework.getHostBundleContext()));
-        editors.addEditorFactory(new TableEditorFactory());
-        editors.addEditorFactory(new BeanShellFrameFactory());
->>>>>>> 856576cf
     }
 
     /**
@@ -499,21 +478,12 @@
     /**
      * Add SQL functions to interact with OrbisGIS UI
      */
-<<<<<<< HEAD
         private void addSQLFunctions() {
                 //mainContext.getDataSourceFactory().getFunctionManager().addFunction(MapContext_AddLayer.class);
                 //mainContext.getDataSourceFactory().getFunctionManager().addFunction(MapContext_BBox.class);
                 //mainContext.getDataSourceFactory().getFunctionManager().addFunction(MapContext_ZoomTo.class);
                 //mainContext.getDataSourceFactory().getFunctionManager().addFunction(MapContext_Share.class);
         }
-=======
-    private void addSQLFunctions() {
-        mainContext.getDataSourceFactory().getFunctionManager().addFunction(MapContext_AddLayer.class);
-        mainContext.getDataSourceFactory().getFunctionManager().addFunction(MapContext_BBox.class);
-        mainContext.getDataSourceFactory().getFunctionManager().addFunction(MapContext_ZoomTo.class);
-        mainContext.getDataSourceFactory().getFunctionManager().addFunction(MapContext_Share.class);
-    }
->>>>>>> 856576cf
 
     /**
      * Change the state of the main frame in the swing thread
@@ -564,7 +534,7 @@
 
         //Free UI resources
         editors.dispose();
-        //TODO geoCatalog.dispose();
+        geoCatalog.dispose();
         mainFrame.dispose();
         if (singleFrameTracker != null) {
             singleFrameTracker.close();
