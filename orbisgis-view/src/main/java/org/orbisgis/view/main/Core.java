/**
 * OrbisGIS is a GIS application dedicated to scientific spatial simulation.
 * This cross-platform GIS is developed at French IRSTV institute and is able to
 * manipulate and create vector and raster spatial information.
 *
 * OrbisGIS is distributed under GPL 3 license. It is produced by the "Atelier SIG"
 * team of the IRSTV Institute <http://www.irstv.fr/> CNRS FR 2488.
 *
 * Copyright (C) 2007-2012 IRSTV (FR CNRS 2488)
 *
 * This file is part of OrbisGIS.
 *
 * OrbisGIS is free software: you can redistribute it and/or modify it under the
 * terms of the GNU General Public License as published by the Free Software
 * Foundation, either version 3 of the License, or (at your option) any later
 * version.
 *
 * OrbisGIS is distributed in the hope that it will be useful, but WITHOUT ANY
 * WARRANTY; without even the implied warranty of MERCHANTABILITY or FITNESS FOR
 * A PARTICULAR PURPOSE. See the GNU General Public License for more details.
 *
 * You should have received a copy of the GNU General Public License along with
 * OrbisGIS. If not, see <http://www.gnu.org/licenses/>.
 *
 * For more information, please consult: <http://www.orbisgis.org/>
 * or contact directly:
 * info_at_ orbisgis.org
 */
package org.orbisgis.view.main;

import java.awt.Rectangle;
import java.awt.event.WindowListener;
import java.beans.EventHandler;
import java.io.File;
import java.io.FileInputStream;
import java.io.FileNotFoundException;
import javax.swing.SwingUtilities;
import org.apache.log4j.Logger;
import org.orbisgis.core.Services;
import org.orbisgis.core.context.main.MainContext;
import org.orbisgis.core.layerModel.MapContext;
import org.orbisgis.core.layerModel.OwsMapContext;
import org.orbisgis.progress.ProgressMonitor;
import org.orbisgis.sif.UIFactory;
import org.orbisgis.view.background.BackgroundJob;
import org.orbisgis.view.background.BackgroundManager;
import org.orbisgis.view.background.Job;
import org.orbisgis.view.background.JobQueue;
import org.orbisgis.view.docking.DockingManager;
import org.orbisgis.view.edition.EditorManager;
import org.orbisgis.view.geocatalog.Catalog;
import org.orbisgis.view.icons.OrbisGISIcon;
import org.orbisgis.view.joblist.JobsPanel;
import org.orbisgis.view.main.frames.MainFrame;
import org.orbisgis.view.map.MapEditorFactory;
import org.orbisgis.view.map.MapElement;
import org.orbisgis.view.map.jobs.ReadMapContextJob;
import org.orbisgis.view.output.OutputManager;
import org.orbisgis.view.sqlconsole.SQLConsoleFactory;
import org.orbisgis.view.table.TableEditorFactory;
import org.orbisgis.view.toc.TocEditorFactory;
import org.orbisgis.view.workspace.ViewWorkspace;
import org.xnap.commons.i18n.I18n;
import org.xnap.commons.i18n.I18nFactory;

/**
 * The core manage the view of the application.
 * This is the main UIContext
 */
public class Core {
    private static final I18n I18N = I18nFactory.getI18n(Core.class);        
    private static final Logger LOGGER = Logger.getLogger(Core.class);
    /////////////////////
    //view package
    private EditorManager editors;         /*!< Management of editors */
    private MainFrame mainFrame = null;     /*!< The main window */
    private Catalog geoCatalog= null;      /*!< The GeoCatalog frame */
    private ViewWorkspace viewWorkspace;
    private OutputManager loggerCollection;    /*!< Loggings panels */     
    private BackgroundManager backgroundManager;
            
    private static final Rectangle MAIN_VIEW_POSITION_AND_SIZE = new Rectangle(20,20,800,600);/*!< Bounds of mainView, x,y and width height*/
    private DockingManager dockManager = null; /*!< The DockStation manager */
    
    
    /////////////////////
    //base package :
    private MainContext mainContext; /*!< The larger surrounding part of OrbisGis base */
    /**
     * Core constructor, init Model instances
     * @param debugMode Show additional information for debugging purposes
     * @note Call startup() to init Swing
     */
    public Core(boolean debugMode) {
        this.mainContext = new MainContext(debugMode);
        this.viewWorkspace = new ViewWorkspace(this.mainContext.getCoreWorkspace());
        
        Services.registerService(ViewWorkspace.class, I18N.tr("Contains view folders path"),
                        viewWorkspace);
        initSwingJobs();
        initSIF();
    }
    /**
     * For UnitTest purpose
     * @return The Catalog instance
     */
    public Catalog getGeoCatalog() {
        return geoCatalog;
    }
    /**
     * Init the SIF ui factory
     */
    private void initSIF() {
        UIFactory.setDefaultImageIcon(OrbisGISIcon.getIcon("mini_orbisgis"));
    }
    
    /**
     * 
     * @return Instance of main context
     */
    public MainContext getMainContext() {
        return mainContext;
    }
    /**
     * Instance of main frame, null if startup() has not be called.
     * @return MainFrame instance
     */
    public MainFrame getMainFrame() {
        return mainFrame;
    }
    
    /**
     * Create the Instance of the main frame
     */
    private void makeMainFrame() {
        mainFrame = new MainFrame();
        //When the user ask to close OrbisGis it call
        //the shutdown method here, 
        // Link the Swing Events with the MainFrame event
        //Thanks to EventHandler we don't have to build a listener class
        mainFrame.addWindowListener(EventHandler.create(
                WindowListener.class, //The listener class
                this,                 //The event target object
                "onMainWindowClosing",//The event target method to call
                null,                 //the event parameter to pass(none)
                "windowClosing"));    //The listener method to use
        UIFactory.setMainFrame(mainFrame);
    }
    
    /**
     * Create the logging panels
     * All,Info,Warning,Error
     */
    private void makeLoggingPanels() {
        loggerCollection = new OutputManager(mainContext.isDebugMode());
        //Show Panel
        dockManager.show(loggerCollection.getPanel());
    }
    /**
     * Create the GeoCatalog view
     */
    private void makeGeoCatalogPanel() {
        //The geocatalog view content is read from the SourceContext
        geoCatalog = new Catalog();
        //Add the view as a new Docking Panel
        dockManager.show(geoCatalog);
    }
    
    /**
     * Create the Job processing information and control panel
     */
    private void makeJobsPanel() {
            dockManager.show(new JobsPanel());
    }
    /**
     * Load the built-ins editors factories
     */
    private void loadEditorFactories() {
            editors.addEditorFactory(new TocEditorFactory());
            editors.addEditorFactory(new MapEditorFactory());
            editors.addEditorFactory(new SQLConsoleFactory());
            editors.addEditorFactory(new TableEditorFactory());
    }
    /**
     * Initialisation of the BackGroundManager Service
     */
    private void initSwingJobs() {   
        backgroundManager = new JobQueue();
        Services.registerService(
                BackgroundManager.class,
                I18N.tr("Execute tasks in background processes, showing progress bars. Gives access to the job queue"),
               backgroundManager);
    }
    /**
     * The user want to close the main window
     * Then the application has to be closed
     */
    public void onMainWindowClosing() {
        this.shutdown();
    }
    
    /**
     * Create the central place for editor factories.
     * This manager will retrieve panel editors and
     * use the docking manager to show them
     * @param dm Instance of docking manager
     */
    private void makeEditorManager(DockingManager dm) {
        editors = new EditorManager(dm);
        Services.registerService(EditorManager.class,
                                 I18N.tr("Use this instance to open an editable element (map,data source..)"),
                                 editors);
        
    }
    
    /**
    * Starts the application. This method creates the {@link MainFrame},
    * and manage the Look And Feel declarations
    */
    public void startup(){
        // Show the application when Swing will be ready
        SwingUtilities.invokeLater( new ShowSwingApplication());
    }
    private void initialize() {
            
        if(mainFrame!=null) {
            return;//This method can't be called twice
        }
        initI18n();
                
        makeMainFrame();
        
        //Initiate the docking management system
        dockManager = new DockingManager(mainFrame);
        mainFrame.setDockingManager(dockManager);
        
        //Set the main frame position and size
	mainFrame.setBounds(MAIN_VIEW_POSITION_AND_SIZE);
        
        //Load the log panels
        makeLoggingPanels();
        
        //Load the Job Panel
        makeJobsPanel();
        
        //Load the editor factories manager
<<<<<<< HEAD
        editors = new EditorManager(dockManager);
        //TODO Delete this line when the table editor will be merged
        Services.registerService(EditorManager.class,"Temp editor manager register", editors);
=======
        makeEditorManager(dockManager);
>>>>>>> 3652eccc
        
        //Load the GeoCatalog
        makeGeoCatalogPanel();
        
        //Load the Map And view panels
        //makeTocAndMap();
        //Load Built-ins Editors
        loadEditorFactories();
        
        // Some editors need DataSources loaded by the MapContext
        backgroundManager.backgroundOperation(new ReadMapContextProcess());
        
        //Load the docking layout and editors opened in last OrbisGis instance
        dockManager.setDockingLayoutPersistanceFilePath(viewWorkspace.getDockingLayoutPath());
        
    }
    /**
     * Change the state of the main frame in the swing thread
     */
    private class ShowSwingApplication implements Runnable {
        /**
        * Change the state of the main frame in the swing thread
        */
        @Override
        public void run(){
                initialize();
                mainFrame.setVisible( true );
<<<<<<< HEAD
                readDefaultMapContext();
=======
>>>>>>> 3652eccc
        }
    }
    /**
     * Read the default map context, create it if the map folder is empty
     */
        private void readDefaultMapContext() {

                //Create an empty map context
                MapContext mapContext = new OwsMapContext();

                //Load the map context
                File mapContextFolder = new File(viewWorkspace.getMapContextPath());
                if (!mapContextFolder.exists()) {
                        mapContextFolder.mkdir();
                }
                File mapContextFile = new File(mapContextFolder, viewWorkspace.getMapContextDefaultFileName());
                if (mapContextFile.exists()) {
                        try {
                                mapContext.read(new FileInputStream(mapContextFile));
                        } catch (FileNotFoundException ex) {
                                LOGGER.error(I18N.tr("The saved map context cannot be read, starting with an empty map context."), ex);
                        } catch (IllegalArgumentException ex) {
                                LOGGER.error(I18N.tr("The saved map context cannot be read, starting with an empty map context."), ex);
                        }
                }
                MapElement editableMap = new MapElement(mapContext, mapContextFile);
                backgroundManager.backgroundOperation(new ReadMapContextJob(editableMap));

        }

    /**
     * Return the docking manager. This function is used by Unit Tests.
     * @return The Docking Manager
     */
    public DockingManager getDockManager() {
        return dockManager;
    }
    /**
     * Add the properties of OrbisGis view to I18n translation manager
     */
    private void initI18n() {
        // Init I18n
    }
    /**
     * Free all resources allocated by this object
     */
    public void dispose() {
        //Close all running jobs
        for(Job job : backgroundManager.getActiveJobs()) {
                try {
                        job.cancel();
                } catch (Throwable ex) {
                        LOGGER.error(ex);
                        //Cancel the next job
                }
        }
        //Remove all listeners created by this object

        //Free UI resources
        editors.dispose();
        geoCatalog.dispose();
        mainFrame.dispose();
        dockManager.dispose();
        loggerCollection.dispose();
        
        //Free libraries resources
        mainContext.dispose();
        
    }
    /**
    * Stops this application, closes the {@link MainFrame} and saves
    * all properties if the application is not in a {@link #isSecure() secure environment}.
    * This method is called through the MainFrame.MAIN_FRAME_CLOSING event listener.
    */
    public void shutdown(){
        try{
            mainContext.saveStatus(); //Save the services status
            this.dispose();
        }
        finally {      
            //While Plugins are not implemented do not close the VM in finally clause
            //SwingUtilities.invokeLater( new Runnable(){
            //   /** If an error occuring while unload resources, java machine
            //    * may continue to run. In this case, the following command
            //    * would terminate the application.
            //    */
            //    public void run(){
            //            System.exit(0);
            //    }
            //} );
        }        
    }
<<<<<<< HEAD
=======
    private class ReadMapContextProcess implements BackgroundJob {

                @Override
                public void run(ProgressMonitor pm) {                        
                        //Create an empty map context
                        MapContext mapContext = new OwsMapContext();

                        //Load the map context
                        File mapContextFolder = new File(viewWorkspace.getMapContextPath());
                        if(!mapContextFolder.exists()) {
                                mapContextFolder.mkdir();
                        }
                        File mapContextFile = new File(mapContextFolder, "mapcontext");
                        if(mapContextFile.exists()) {
                                try {
                                        mapContext.read(new FileInputStream(mapContextFile));
                                } catch (FileNotFoundException ex) {
                                        LOGGER.error(I18N.tr("The saved map context cannot be read, starting with an empty map context."),ex);
                                } catch (IllegalArgumentException ex) {
                                        LOGGER.error(I18N.tr("The saved map context cannot be read, starting with an empty map context."),ex);
                                }
                        }
                        MapElement editableMap = new MapElement(mapContext,mapContextFile);
                        editableMap.open(pm);
                        editors.openEditable(editableMap); 
                }

                @Override
                public String getTaskName() {
                        return I18N.tr("Open the map context");
                }
            
    }
>>>>>>> 3652eccc
}<|MERGE_RESOLUTION|>--- conflicted
+++ resolved
@@ -40,9 +40,7 @@
 import org.orbisgis.core.context.main.MainContext;
 import org.orbisgis.core.layerModel.MapContext;
 import org.orbisgis.core.layerModel.OwsMapContext;
-import org.orbisgis.progress.ProgressMonitor;
 import org.orbisgis.sif.UIFactory;
-import org.orbisgis.view.background.BackgroundJob;
 import org.orbisgis.view.background.BackgroundManager;
 import org.orbisgis.view.background.Job;
 import org.orbisgis.view.background.JobQueue;
@@ -244,13 +242,7 @@
         makeJobsPanel();
         
         //Load the editor factories manager
-<<<<<<< HEAD
-        editors = new EditorManager(dockManager);
-        //TODO Delete this line when the table editor will be merged
-        Services.registerService(EditorManager.class,"Temp editor manager register", editors);
-=======
         makeEditorManager(dockManager);
->>>>>>> 3652eccc
         
         //Load the GeoCatalog
         makeGeoCatalogPanel();
@@ -259,9 +251,6 @@
         //makeTocAndMap();
         //Load Built-ins Editors
         loadEditorFactories();
-        
-        // Some editors need DataSources loaded by the MapContext
-        backgroundManager.backgroundOperation(new ReadMapContextProcess());
         
         //Load the docking layout and editors opened in last OrbisGis instance
         dockManager.setDockingLayoutPersistanceFilePath(viewWorkspace.getDockingLayoutPath());
@@ -278,10 +267,6 @@
         public void run(){
                 initialize();
                 mainFrame.setVisible( true );
-<<<<<<< HEAD
-                readDefaultMapContext();
-=======
->>>>>>> 3652eccc
         }
     }
     /**
@@ -374,40 +359,4 @@
             //} );
         }        
     }
-<<<<<<< HEAD
-=======
-    private class ReadMapContextProcess implements BackgroundJob {
-
-                @Override
-                public void run(ProgressMonitor pm) {                        
-                        //Create an empty map context
-                        MapContext mapContext = new OwsMapContext();
-
-                        //Load the map context
-                        File mapContextFolder = new File(viewWorkspace.getMapContextPath());
-                        if(!mapContextFolder.exists()) {
-                                mapContextFolder.mkdir();
-                        }
-                        File mapContextFile = new File(mapContextFolder, "mapcontext");
-                        if(mapContextFile.exists()) {
-                                try {
-                                        mapContext.read(new FileInputStream(mapContextFile));
-                                } catch (FileNotFoundException ex) {
-                                        LOGGER.error(I18N.tr("The saved map context cannot be read, starting with an empty map context."),ex);
-                                } catch (IllegalArgumentException ex) {
-                                        LOGGER.error(I18N.tr("The saved map context cannot be read, starting with an empty map context."),ex);
-                                }
-                        }
-                        MapElement editableMap = new MapElement(mapContext,mapContextFile);
-                        editableMap.open(pm);
-                        editors.openEditable(editableMap); 
-                }
-
-                @Override
-                public String getTaskName() {
-                        return I18N.tr("Open the map context");
-                }
-            
-    }
->>>>>>> 3652eccc
 }