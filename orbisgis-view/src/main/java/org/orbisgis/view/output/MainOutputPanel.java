/**
 * OrbisGIS is a GIS application dedicated to scientific spatial simulation.
 * This cross-platform GIS is developed at French IRSTV institute and is able to
 * manipulate and create vector and raster spatial information.
 *
 * OrbisGIS is distributed under GPL 3 license. It is produced by the "Atelier SIG"
 * team of the IRSTV Institute <http://www.irstv.fr/> CNRS FR 2488.
 *
 * Copyright (C) 2007-1012 IRSTV (FR CNRS 2488)
 *
 * This file is part of OrbisGIS.
 *
 * OrbisGIS is free software: you can redistribute it and/or modify it under the
 * terms of the GNU General Public License as published by the Free Software
 * Foundation, either version 3 of the License, or (at your option) any later
 * version.
 *
 * OrbisGIS is distributed in the hope that it will be useful, but WITHOUT ANY
 * WARRANTY; without even the implied warranty of MERCHANTABILITY or FITNESS FOR
 * A PARTICULAR PURPOSE. See the GNU General Public License for more details.
 *
 * You should have received a copy of the GNU General Public License along with
 * OrbisGIS. If not, see <http://www.gnu.org/licenses/>.
 *
 * For more information, please consult: <http://www.orbisgis.org/>
 * or contact directly:
 * info_at_ orbisgis.org
 */
package org.orbisgis.view.output;

import java.awt.BorderLayout;
import java.awt.Component;
import javax.swing.JComponent;
import javax.swing.JPanel;
import javax.swing.JTabbedPane;
import org.orbisgis.view.docking.DockingPanel;
import org.orbisgis.view.docking.DockingPanelParameters;
import org.orbisgis.view.icons.OrbisGISIcon;
import org.xnap.commons.i18n.I18n;
import org.xnap.commons.i18n.I18nFactory;



/**
 * This panel includes all Output Type panel.
 */
public class MainOutputPanel extends JPanel implements DockingPanel {
<<<<<<< HEAD
    protected final static I18n I18N = I18nFactory.getI18n(MainOutputPanel.class);
    private static final long serialVersionUID = 1L;
=======
    private static final I18n I18N = I18nFactory.getI18n(MainOutputPanel.class);
>>>>>>> 34e0bcd3
    private DockingPanelParameters dockingParameters = new DockingPanelParameters(); /*!< docked panel properties */
    private JTabbedPane tabbedPane;
    public MainOutputPanel() {
        dockingParameters.setName("mainLog");
        dockingParameters.setTitle(I18N.tr("Output"));
        dockingParameters.setTitleIcon(OrbisGISIcon.getIcon("format-justify-fill"));
        dockingParameters.setCloseable(true);
        
        this.setLayout(new BorderLayout());
        tabbedPane = new JTabbedPane();
        //Add the tabbed pane to this panel.
        add(tabbedPane,BorderLayout.CENTER);
         
    }

        @Override
        public void addNotify() {
                super.addNotify();
                //The following line enables to use scrolling tabs.
                tabbedPane.setTabLayoutPolicy(JTabbedPane.SCROLL_TAB_LAYOUT);
        }
    
    
    /**
     * Found the tab id of the provided sub panel
     * @param subPanel
     * @return The tab id or -1 if not found
     */
    private int getSubPanel(OutputPanel subPanel) {
        for(int tabId=0;tabId<tabbedPane.getTabCount();tabId++) {
            Component tabComp = tabbedPane.getComponentAt(tabId);
            if(tabComp!=null && tabComp.equals(subPanel)) {
                return tabId;
            }
        }
        return -1;        
    }
    /**
     * Show the provided pannel
     * @note the subPanel must be added before
     * @param subPanel 
     */
    public void showSubPanel(OutputPanel subPanel) {
        int tabid=getSubPanel(subPanel);
        if(tabid>=0) {
            tabbedPane.setSelectedIndex(tabid);
        }
    }
    
    public void addSubPanel(String tabLabel,OutputPanel subPanel) {
        tabbedPane.addTab(tabLabel, subPanel);
    }
        @Override
    public DockingPanelParameters getDockingParameters() {
        return dockingParameters;
    }

        @Override
    public JComponent getComponent() {
        return this;
    }
    
}<|MERGE_RESOLUTION|>--- conflicted
+++ resolved
@@ -45,12 +45,8 @@
  * This panel includes all Output Type panel.
  */
 public class MainOutputPanel extends JPanel implements DockingPanel {
-<<<<<<< HEAD
-    protected final static I18n I18N = I18nFactory.getI18n(MainOutputPanel.class);
     private static final long serialVersionUID = 1L;
-=======
     private static final I18n I18N = I18nFactory.getI18n(MainOutputPanel.class);
->>>>>>> 34e0bcd3
     private DockingPanelParameters dockingParameters = new DockingPanelParameters(); /*!< docked panel properties */
     private JTabbedPane tabbedPane;
     public MainOutputPanel() {
