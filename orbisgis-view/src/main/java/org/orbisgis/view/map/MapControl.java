--- conflicted
+++ resolved
@@ -99,17 +99,11 @@
 
 	TransformListener element;
 
-<<<<<<< HEAD
-    PropertyChangeListener boundingBoxPropertyListener = EventHandler.create(PropertyChangeListener.class,this,"onMapContextBoundingBoxChange");
-
-    BufferedImage updatedImage=null; /*!< The last drawn image paint, shown when the status of the mapTransform is dirty */
-=======
 	Automaton defaultTool;
 
         PropertyChangeListener boundingBoxPropertyListener = EventHandler.create(PropertyChangeListener.class,this,"onMapContextBoundingBoxChange");
 
         BufferedImage updatedImage=null; /*!< The last drawn image paint, shown when the status of the mapTransform is dirty */
->>>>>>> ca2fb6e3
 
 	public MapControl() {
 	}
@@ -127,13 +121,9 @@
                         mapTransform.setExtent(boundingBox);
                 }
         }
-
-
-<<<<<<< HEAD
-	final public void initMapControl(Automaton defaultTool) throws TransitionException {
-=======
+        
+        
 	final public void initMapControl() throws TransitionException {
->>>>>>> ca2fb6e3
 		synchronized (this) {
 			this.mapControlId = lastMapControlId++;
 		}
@@ -160,16 +150,16 @@
 		}
 
                 setLayout(new BorderLayout());
-
+                
                 // adding listeners at the endupdatedImage
                 // to prevent multiple useless repaint
 		toolManager.addToolListener(new MapToolListener());
 		addMouseListener(toolManager);
                 addMouseMotionListener(toolManager);
                 addMouseWheelListener(toolManager);
-
+                
 		mapTransform.addTransformListener(new MapControlTransformListener());
-
+                
                 //Component event invalidate the picture
                 this.addComponentListener(EventHandler.create(ComponentListener.class, this,"invalidateImage"));
 		// Add editable element listen transform event
@@ -218,7 +208,7 @@
 					refreshLayerListener);
 		}
 	}
-
+        
 	/**
 	 * @see javax.swing.JComponent#paintComponent(java.awt.Graphics)
 	 */
@@ -235,12 +225,10 @@
 		if (mapTransformImage != null && status == UPDATED) {
                     updatedImage = mapTransformImage;
 		}
-
+                    
                 if(updatedImage!=null){
                     g.drawImage(updatedImage, 0, 0, null);
-                    if(toolManager!=null) {
-                        toolManager.paintEdition(g);
-                    }
+                    toolManager.paintEdition(g);
                 }
 
 		// if the image itself is dirty
@@ -287,7 +275,7 @@
 
 	/**
 	 * Returns the drawn image
-	 *
+	 * 
 	 * @return imagen.
 	 */
 	public BufferedImage getImage() {
@@ -432,8 +420,6 @@
 	public ToolManager getToolManager() {
 		return toolManager;
 	}
-<<<<<<< HEAD
-=======
         /**
          *
          * @return The current used tool
@@ -445,7 +431,6 @@
                 return defaultTool;
             }
 	}
->>>>>>> ca2fb6e3
 
     private class RefreshLayerListener implements LayerListener,
             EditionListener, DataSourceListener {
@@ -583,7 +568,7 @@
                 if(mapContext!=null) {
                         mapContext.removePropertyChangeListener(boundingBoxPropertyListener);
                         mapContext.getLayerModel().removeLayerListenerRecursively(refreshLayerListener);
-                }
+                }                
         }
         /**
          * Switch the loaded map context
@@ -603,7 +588,7 @@
 	}
 
         private class MapControlTransformListener implements TransformListener {
-
+            
             @Override
             public void imageSizeChanged(int oldWidth, int oldHeight,
                             MapTransform mapTransform) {
@@ -616,9 +601,9 @@
                     invalidateImage();
                     // Record new BoundingBox value for map context
                     mapContext.setBoundingBox(mapTransform.getAdjustedExtent());
-            }
+            }            
         }
-
+        
         private class MapToolListener implements ToolListener {
                 @Override
                 public void transitionException(ToolManager toolManager,
