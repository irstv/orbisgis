/**
 * OrbisGIS is a GIS application dedicated to scientific spatial simulation.
 * This cross-platform GIS is developed at French IRSTV institute and is able to
 * manipulate and create vector and raster spatial information.
 *
 * OrbisGIS is distributed under GPL 3 license. It is produced by the "Atelier SIG"
 * team of the IRSTV Institute <http://www.irstv.fr/> CNRS FR 2488.
 *
 * Copyright (C) 2007-2012 IRSTV (FR CNRS 2488)
 *
 * This file is part of OrbisGIS.
 *
 * OrbisGIS is free software: you can redistribute it and/or modify it under the
 * terms of the GNU General Public License as published by the Free Software
 * Foundation, either version 3 of the License, or (at your option) any later
 * version.
 *
 * OrbisGIS is distributed in the hope that it will be useful, but WITHOUT ANY
 * WARRANTY; without even the implied warranty of MERCHANTABILITY or FITNESS FOR
 * A PARTICULAR PURPOSE. See the GNU General Public License for more details.
 *
 * You should have received a copy of the GNU General Public License along with
 * OrbisGIS. If not, see <http://www.gnu.org/licenses/>.
 *
 * For more information, please consult: <http://www.orbisgis.org/>
 * or contact directly:
 * info_at_ orbisgis.org
 */
package org.orbisgis.view.map;

import java.beans.EventHandler;
import java.beans.PropertyChangeListener;
import java.io.File;
import java.io.FileNotFoundException;
import java.io.FileOutputStream;
import org.apache.log4j.Logger;
import org.orbisgis.core.layerModel.ILayer;
import org.orbisgis.core.layerModel.LayerCollectionEvent;
import org.orbisgis.core.layerModel.LayerException;
import org.orbisgis.core.layerModel.LayerListenerAdapter;
import org.orbisgis.core.layerModel.LayerListenerEvent;
import org.orbisgis.core.layerModel.MapContext;
import org.orbisgis.core.layerModel.MapContextListener;
import org.orbisgis.core.layerModel.SelectionEvent;
import org.orbisgis.progress.ProgressMonitor;
import org.orbisgis.view.edition.EditableElement;
import org.orbisgis.view.toc.Toc;
import org.xnap.commons.i18n.I18n;
import org.xnap.commons.i18n.I18nFactory;

/**
 * MapElement is an editable document that contains a Map Context.
 * @note The source code, functionality is mainly provided by GeocognitionMapContext
 */
public final class MapElement extends EditableElement {
        public static final String EDITABLE_TYPE = "MapContext";
        private static final Logger LOGGER = Logger.getLogger("gui."+MapElement.class);
	private static final I18n I18N = I18nFactory.getI18n(MapElement.class);
        
	private MapContext mapContext;
        private MapEditor editor;
        private String mapId;
        private MapContextListener updateListener = EventHandler.create(MapContextListener.class, this , "setModified");
        private PropertyChangeListener mapContextPropertyUpdateListener =
                EventHandler.create(PropertyChangeListener.class, this , "setModified");
        private LayerUpdateListener layerUpdateListener = new LayerUpdateListener();
        private File mapContextFile;
        
	public MapElement(MapContext mapContext,File mapContextFile) {
		this.mapContext = mapContext;
                this.mapContextFile = mapContextFile;
                mapId = String.valueOf(mapContext.getIdTime());
	}
<<<<<<< HEAD

        public MapContext getMapContext() {
                return mapContext;
        }

        public File getMapContextFile() {
                return mapContextFile;
        }       
        
        /**
         * Update the modified state
         * @param modified 
         */
        public void setModified(Boolean modified) {
            this.modified = modified;
        }

=======
>>>>>>> 3652eccc
        /**
         * Call setModified(true);
         */
        public void setModified() {
                setModified(true);
        }
	@Override
	public void save() throws UnsupportedOperationException {
                try {
                        mapContext.write(new FileOutputStream(mapContextFile));
                } catch (FileNotFoundException ex) {
                        throw new UnsupportedOperationException(ex);
                }
                setModified(false);
	}

	@Override
	public void open(ProgressMonitor progressMonitor)
			throws UnsupportedOperationException {
                setModified(false);
                try {
                    mapContext.open(progressMonitor);
                    mapContext.addMapContextListener(updateListener);
                    mapContext.addPropertyChangeListener(mapContextPropertyUpdateListener);
                    mapContext.getLayerModel().addLayerListenerRecursively(layerUpdateListener);
                } catch (LayerException ex) {
                    LOGGER.error(I18N.tr("Unable to load the map context"),ex);
                } catch (IllegalStateException ex) {
                    LOGGER.error(I18N.tr("Unable to load the map context"),ex);
                }
	}

	@Override
	public void close(ProgressMonitor progressMonitor)
			throws UnsupportedOperationException {
		mapContext.close(progressMonitor);
                mapContext.removeMapContextListener(updateListener);
                mapContext.removePropertyChangeListener(mapContextPropertyUpdateListener);
                mapContext.getLayerModel().removeLayerListenerRecursively(layerUpdateListener);
                
	}

        @Override
        public String getId() {
            return mapId;
        }
        /**
         * Return the edited map context
         * @return 
         */
        public MapContext getMapContext()  {
                return mapContext;
        }

	@Override
	public Object getObject() throws UnsupportedOperationException {
		return mapContext;
	}

	@Override
	public String getTypeId() {
		return EDITABLE_TYPE;
	}

	@Override
	public String toString() {
		return getId();
	}

        /**
         * Gets the editor linked to this {@code MapElement}. This is needed
         * in order to be able to retrieve all the informations about the map
         * from the {@link Toc}
         * @return
         */
        public MapEditor getMapEditor(){
                return editor;
        }

        /**
         * Sets the editor linked to this {@code MapElement}. This is needed
         * in order to be able to retrieve all the informations about the map
         * from the {@link Toc}
         * @param edit
         */
        public void setMapEditor(MapEditor edit){
                editor = edit;
        }

        /**
         * Set the editable map as modified when the layer model change
         */
        private class LayerUpdateListener extends LayerListenerAdapter {

            @Override
            public void nameChanged(LayerListenerEvent e) {
                setModified(true);
            }

            @Override
            public void visibilityChanged(LayerListenerEvent e) {
                setModified(true);
            }

            @Override
            public void styleChanged(LayerListenerEvent e) {      
                setModified(true);
            }

            @Override
            public void layerAdded(LayerCollectionEvent e) {
                for (final ILayer layer : e.getAffected()) {
                        layer.addLayerListenerRecursively(this);
                }
                setModified(true);
            }

            @Override
            public void layerRemoved(LayerCollectionEvent e) {
                for (final ILayer layer : e.getAffected()) {
                        layer.removeLayerListenerRecursively(this);
                }
                setModified(true);
            }

            @Override
            public void layerMoved(LayerCollectionEvent e) {
                setModified(true);
            }

            @Override
            public void selectionChanged(SelectionEvent e) {
                setModified(true);
            }
            
        }
}<|MERGE_RESOLUTION|>--- conflicted
+++ resolved
@@ -71,11 +71,6 @@
                 this.mapContextFile = mapContextFile;
                 mapId = String.valueOf(mapContext.getIdTime());
 	}
-<<<<<<< HEAD
-
-        public MapContext getMapContext() {
-                return mapContext;
-        }
 
         public File getMapContextFile() {
                 return mapContextFile;
@@ -89,8 +84,6 @@
             this.modified = modified;
         }
 
-=======
->>>>>>> 3652eccc
         /**
          * Call setModified(true);
          */
