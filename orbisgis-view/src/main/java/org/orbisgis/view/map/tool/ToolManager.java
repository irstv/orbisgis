/**
 * OrbisGIS is a GIS application dedicated to scientific spatial simulation.
 * This cross-platform GIS is developed at French IRSTV institute and is able to
 * manipulate and create vector and raster spatial information.
 *
 * OrbisGIS is distributed under GPL 3 license. It is produced by the "Atelier SIG"
 * team of the IRSTV Institute <http://www.irstv.fr/> CNRS FR 2488.
 *
 * Copyright (C) 2007-2012 IRSTV (FR CNRS 2488)
 *
 * This file is part of OrbisGIS.
 *
 * OrbisGIS is free software: you can redistribute it and/or modify it under the
 * terms of the GNU General Public License as published by the Free Software
 * Foundation, either version 3 of the License, or (at your option) any later
 * version.
 *
 * OrbisGIS is distributed in the hope that it will be useful, but WITHOUT ANY
 * WARRANTY; without even the implied warranty of MERCHANTABILITY or FITNESS FOR
 * A PARTICULAR PURPOSE. See the GNU General Public License for more details.
 *
 * You should have received a copy of the GNU General Public License along with
 * OrbisGIS. If not, see <http://www.gnu.org/licenses/>.
 *
 * For more information, please consult: <http://www.orbisgis.org/>
 * or contact directly:
 * info_at_ orbisgis.org
 */
package org.orbisgis.view.map.tool;

import com.vividsolutions.jts.geom.Envelope;
import com.vividsolutions.jts.geom.Geometry;
import com.vividsolutions.jts.geom.GeometryCollection;
import com.vividsolutions.jts.geom.GeometryFactory;
import com.vividsolutions.jts.geom.LineString;
import com.vividsolutions.jts.geom.MultiLineString;
import com.vividsolutions.jts.geom.MultiPoint;
import com.vividsolutions.jts.geom.MultiPolygon;
import com.vividsolutions.jts.geom.Polygon;
import java.awt.BasicStroke;
import java.awt.Color;
import java.awt.Component;
import java.awt.Cursor;
import java.awt.Dimension;
import java.awt.Font;
import java.awt.Graphics;
import java.awt.Graphics2D;
import java.awt.GraphicsEnvironment;
import java.awt.Image;
import java.awt.Point;
import java.awt.Toolkit;
import java.awt.Transparency;
import java.awt.event.ActionEvent;
import java.awt.event.ActionListener;
import java.awt.event.MouseEvent;
import java.awt.event.MouseListener;
import java.awt.event.MouseMotionListener;
import java.awt.event.MouseWheelEvent;
import java.awt.event.MouseWheelListener;
import java.awt.font.TextLayout;
import java.awt.geom.AffineTransform;
import java.awt.geom.Point2D;
import java.awt.geom.Rectangle2D;
import java.awt.image.BufferedImage;
import java.beans.PropertyChangeEvent;
import java.beans.PropertyChangeListener;
import java.io.IOException;
import java.util.ArrayList;
import java.util.Arrays;
import java.util.Set;
import javax.swing.ImageIcon;
import javax.swing.JMenuItem;
import javax.swing.JPopupMenu;
import org.apache.log4j.Logger;
import org.gdms.data.DataSource;
import org.gdms.data.DataSourceListener;
import org.gdms.data.edition.EditionEvent;
import org.gdms.data.edition.EditionListener;
import org.gdms.data.edition.MultipleEditionEvent;
import org.gdms.driver.DriverException;
import org.orbisgis.core.layerModel.*;
import org.orbisgis.core.map.MapTransform;
import org.orbisgis.core.map.TransformListener;
import org.orbisgis.core.renderer.AllowAllRenderContext;
import org.orbisgis.core.renderer.se.AreaSymbolizer;
import org.orbisgis.core.renderer.se.LineSymbolizer;
import org.orbisgis.core.renderer.se.PointSymbolizer;
import org.orbisgis.core.renderer.se.fill.SolidFill;
import org.orbisgis.core.renderer.se.graphic.MarkGraphic;
import org.orbisgis.core.renderer.se.parameter.ParameterException;
import org.orbisgis.core.renderer.se.parameter.color.ColorLiteral;
import org.orbisgis.core.renderer.se.parameter.real.RealLiteral;
import org.orbisgis.core.renderer.se.stroke.PenStroke;
import org.orbisgis.view.map.tool.Automaton.Code;
import org.orbisgis.view.map.tools.PanTool;
import org.orbisgis.view.map.tools.ToolUtilities;
import org.orbisgis.view.map.tools.ZoomInTool;
import org.orbisgis.view.map.tools.ZoomOutTool;
import org.xnap.commons.i18n.I18n;
import org.xnap.commons.i18n.I18nFactory;

/**
 * Adapter from the MapControl Behaviours to Automaton's interface. It's also
 * the EditionContext of the system.
 *
 */
public class ToolManager implements MouseListener,MouseWheelListener,MouseMotionListener {
        public static GeometryFactory toolsGeometryFactory = new GeometryFactory();
        private static final I18n I18N = I18nFactory.getI18n(ToolManager.class);
        private static Logger UILOGGER = Logger.getLogger("gui."+ToolManager.class);
        private Automaton currentTool;
        private ILayer activeLayer = null;
        private PropertyChangeListener mapContextListener;
        private double[] values = new double[0];
        private int uiTolerance = 6;
        private boolean selectionImageDirty = true;
        private Image selectionImage;
        private Point adjustedPoint = null;
        private Point2D worldAdjustedPoint = null;
        private int lastMouseX;
        private int lastMouseY;
        private ArrayList<Handler> currentHandlers = new ArrayList<Handler>();
        private JPopupMenu toolPopUp;
        private int mouseModifiers;
        private Automaton defaultTool;
        private static final Color HANDLER_COLOR = Color.BLUE;
        private ArrayList<Geometry> geomToDraw = new ArrayList<Geometry>();
        private ArrayList<String> textToDraw = new ArrayList<String>();
        private Component component;
        private MapTransform mapTransform;
        private ToolLayerListener layerListener = new ToolLayerListener();
        private MapContext mapContext;
        private ArrayList<ToolListener> listeners = new ArrayList<ToolListener>();
        private boolean showPopup;
        private AreaSymbolizer areaSymbolizer;
        private LineSymbolizer lineSymbolizer;
        private PointSymbolizer pointSymbolizer;



        /**
         * Creates a new EditionToolAdapter.
         *
         * @param defaultTool
         * @param mapContext
         * @param mapTransform
         * @param component
         * @throws TransitionException
         */
        public ToolManager(Automaton defaultTool, MapContext mapContext,
                MapTransform mapTransform, Component component)
                throws TransitionException {
                this.mapTransform = mapTransform;
                this.component = component;
                this.mapContext = mapContext;

                setTool(defaultTool);
                this.defaultTool = defaultTool;
                updateCursor();

                this.mapContext.addPropertyChangeListener(MapContext.PROP_ACTIVELAYER,mapContextListener);

                mapTransform.addTransformListener(new TransformListener() {

                        @Override
                        public void extentChanged(Envelope oldExtent,
                                MapTransform mapTransform) {
                                recalculateHandlers();
                        }

                        @Override
                        public void imageSizeChanged(int oldWidth, int oldHeight,
                                MapTransform mapTransform) {
                                recalculateHandlers();
                        }
                });
                buildSymbolizers();
        }

        /**
         * When the Edited Layer in the MapContext has been set/unset
         * @param evt
         */
        public void activeLayerChanged(PropertyChangeEvent evt) {
            removeSourceListener();
            activeLayer = (ILayer)evt.getNewValue();
            if (activeLayer != null) {
                activeLayer.addLayerListener(layerListener);
                if (activeLayer.getDataSource().isEditable()) {
                    try {
                        activeLayer.getDataSource().addEditionListener(layerListener);
                    } catch(UnsupportedOperationException ex) {
                        UILOGGER.warn(I18N.tr("The ToolManager cannot listen to source modifications"),ex);
                    }
                }
                activeLayer.getDataSource().addDataSourceListener(layerListener);
            }
            setTool(ToolManager.this.defaultTool);
            recalculateHandlers();
        }

        private void removeSourceListener() {
            if (activeLayer != null) {
                activeLayer.removeLayerListener(layerListener);
                if (activeLayer.getDataSource().isEditable()) {
                    activeLayer.getDataSource().removeEditionListener(layerListener);
                }
                activeLayer.getDataSource().removeDataSourceListener(layerListener);
                setTool(defaultTool);
            }
        }
        /**
         * Remove listeners installed by the ToolManager.
         */
        public void freeResources() {
                removeSourceListener();
                this.mapContext.removePropertyChangeListener(mapContextListener);
        }

        @Override
        public void mouseMoved(MouseEvent e) {
                lastMouseX = e.getPoint().x;
                lastMouseY = e.getPoint().y;

                // hack to go around bad Swing drawing when the MapControl
                // is empty AND when the new sqlConsole plugin is loaded
                // (very weird !)
                // TODO : change this one day
                if (mapContext.getLayerModel().getLayerCount() != 0) {
                        component.repaint();
                }

                setAdjustedHandler();
        }

        @Override
        public void mouseDragged(MouseEvent e) {
                mouseMoved(e);
        }

        @Override
        public void mouseClicked(MouseEvent e) {
                if (e.getButton() == MouseEvent.BUTTON1) {
                        if (e.getClickCount() == 2) {
                                leftClickTransition(e, Code.TERMINATE);
                        } else {
                                leftClickTransition(e, Code.POINT);
                        }
                } else if (e.getButton() == MouseEvent.BUTTON3) {
                        if (showPopup) {
                                toolPopUp.show(component, e.getPoint().x, e.getPoint().y);
                        }
                }
        }

        @Override
        public void mouseWheelMoved(MouseWheelEvent e) {
                int notches = e.getWheelRotation();
                Automaton oldTool = getTool();
                if (notches < 0) {
                        setTool(new ZoomInTool());
                } else {
                        setTool(new ZoomOutTool());
                }
                leftClickTransition(e, Code.PRESS);
                leftClickTransition(e, Code.RELEASE);
                leftClickTransition(e, Code.POINT);
                setTool(oldTool);
        }

        private void leftClickTransition(MouseEvent e, Code transitionCode) {
                try {
                        Point2D p = e.getPoint();
                        if (worldAdjustedPoint != null) {
                                ToolManager.this.setValues(new double[]{
                                                worldAdjustedPoint.getX(), worldAdjustedPoint.getY()});
                        } else {
                                Point2D mapPoint = mapTransform.toMapPoint((int) p.getX(),
                                        (int) p.getY());
                                ToolManager.this.setValues(new double[]{mapPoint.getX(),
                                                mapPoint.getY()});
                        }
                        mouseModifiers = e.getModifiersEx();
                        transition(transitionCode);
                        fireStateChanged();
                } catch (NoSuchTransitionException e1) {
                        // ignore
                } catch (TransitionException e1) {
                        fireToolError(e1);
                }
        }

        private void fireStateChanged() {
                for (ToolListener listener : listeners) {
                        listener.stateChanged(this);
                }
        }

        private void fireCurrentToolChanged(Automaton last) {
                if(last==null || !last.equals(currentTool)) {
                    for (ToolListener listener : listeners) {
                            listener.currentToolChanged(last, this);
                    }
                }
        }

        private void fireToolError(TransitionException e) {
                for (ToolListener listener : listeners) {
                        listener.transitionException(this, e);
                }
        }

        @Override
        public void mousePressed(MouseEvent e) {
                if (e.getButton() == MouseEvent.BUTTON1) {
                        leftClickTransition(e, Code.PRESS);
                } else if (e.getButton() == MouseEvent.BUTTON2) {
                        setTool(new PanTool());
                        leftClickTransition(e, Code.PRESS);
                }
        }

        @Override
        public void mouseReleased(MouseEvent e) {
                if (e.getButton() == MouseEvent.BUTTON1
                        || e.getButton() == MouseEvent.BUTTON2) {
                        leftClickTransition(e, Code.RELEASE);
                }
        }

        /**
         * Tests and sets the adjusted point of the mouse cursor. It tests the
         * handlers
         */
        private void setAdjustedHandler() {
                adjustedPoint = null;
                worldAdjustedPoint = null;

                for (int i = 0; i < currentHandlers.size(); i++) {
                        Point2D p = mapTransform.fromMapPoint(currentHandlers.get(i).getPoint());
                        if (p.distance(lastMouseX, lastMouseY) < uiTolerance) {
                                adjustedPoint = new Point((int) p.getX(), (int) p.getY());
                                worldAdjustedPoint = currentHandlers.get(i).getPoint();
                                UILOGGER.info(worldAdjustedPoint);
                                break;
                        }
                }
        }

        public void paintEdition(Graphics g) {
                try {
                        if (selectionImageDirty) {
                                selectionImage = new BufferedImage(mapTransform.getWidth(),
                                        mapTransform.getHeight(), BufferedImage.TYPE_INT_ARGB);
                                Graphics2D g2 = (Graphics2D) selectionImage.getGraphics();

                                for (Handler handler : currentHandlers) {
                                        handler.draw(g2, HANDLER_COLOR, this, mapTransform);
                                }
                                selectionImageDirty = false;
                        }
                        g.drawImage(selectionImage, 0, 0, null);
                        String error = null;
                        geomToDraw.clear();
                        textToDraw.clear();
                        try {
                                currentTool.draw(g);
                        } catch (Exception e) {
                                error = e.getMessage();
                        }
                        Graphics2D g2 = (Graphics2D) g;
                        for (int i = 0; i < geomToDraw.size(); i++) {
                                Geometry geometry = geomToDraw.get(i);
                                BufferedImage bi = new BufferedImage(mapTransform.getWidth(),
                                        mapTransform.getHeight(), BufferedImage.TYPE_INT_ARGB);
                                Graphics2D graphics = bi.createGraphics();
                                drawFeature(graphics, geometry, mapTransform, new AllowAllRenderContext());
                                g2.drawImage(bi, 0, 0, null);
                        }
                        if (adjustedPoint != null) {
                                g2.setStroke(new BasicStroke(2, BasicStroke.CAP_ROUND,
                                        BasicStroke.JOIN_ROUND, 1.0f,
                                                new float[] { 5f, 3f, 3f, 3f }, 0));
                                g2.setColor(Color.red);
                                g2.drawArc(adjustedPoint.x - uiTolerance, adjustedPoint.y
                                        - uiTolerance, 2 * uiTolerance, 2 * uiTolerance, 0, 360);
                        }

                        if (error != null) {
                                drawTextWithWhiteBackGround(g2, error, new Point2D.Double(
                                        lastMouseX, lastMouseY));
                        } else {
                                Font f = g2.getFont();
                                g2.setFont(f.deriveFont(Font.BOLD, 16));
                                g2.setColor(Color.black);
                                int height = lastMouseY + 3 * uiTolerance;
                                for (String text : textToDraw) {
                                        g2.drawString(text, lastMouseX + uiTolerance, height);
                                        height += g2.getFontMetrics().getStringBounds(text, g2).getHeight();
                                }
                                g2.setFont(f);
                        }
                } catch(ParameterException pe) {
                        UILOGGER.error(I18N.tr("Error while drawing the feature, ")+ pe.getMessage());
                } catch(IOException ie) {
                        UILOGGER.error(I18N.tr("Error while accessing data, ")+ ie.getMessage());
                } catch(DriverException de){
                        UILOGGER.error(I18N.tr("Error while accessing data, ")+ de.getMessage());
                }
        }

        private void drawTextWithWhiteBackGround(Graphics2D g2, String text,
                Point2D p) {
                TextLayout tl = new TextLayout(text, g2.getFont(), g2.getFontRenderContext());
                g2.setColor(Color.WHITE);
                Rectangle2D textBounds = tl.getBounds();
                g2.fill(new Rectangle2D.Double(textBounds.getX() + p.getX(), textBounds.getY()
                        + p.getY(), textBounds.getWidth(), textBounds.getHeight()));
                g2.setColor(Color.BLACK);
                tl.draw(g2, (float) p.getX(), (float) p.getY());
        }

        /**
         * Draws the cursor at the mouse cursor position or at the adjusted point if
         * any
         *
         * @param g
         */
        private void drawCursor(Graphics g) {
                int x, y;
                x = 0;
                y = 0;

                g.setColor(Color.BLACK);

                g.drawRect(x - uiTolerance / 2, y - uiTolerance / 2, uiTolerance,
                        uiTolerance);

                g.drawLine(x, y - 2 * uiTolerance, x, y + 2 * uiTolerance);

                g.drawLine(x - 2 * uiTolerance, y, x + 2 * uiTolerance, y);
        }

        private void updateCursor() {
                Cursor c;
                ImageIcon cursor = getTool().getCursor();
                if (cursor == null) {
                        BufferedImage image = GraphicsEnvironment.getLocalGraphicsEnvironment().getDefaultScreenDevice().getDefaultConfiguration().createCompatibleImage(32, 32,
                                Transparency.BITMASK);
                        Graphics2D g = image.createGraphics();
                        g.setTransform(AffineTransform.getTranslateInstance(16, 16));
                        drawCursor(g);
                        Cursor crossCursor = Toolkit.getDefaultToolkit().createCustomCursor(image, new Point(16, 16), "crossCursor");

                        c = crossCursor;
                } else {
                        Dimension size = Toolkit.getDefaultToolkit().getBestCursorSize(32,
                                32);
                        BufferedImage bi = GraphicsEnvironment.getLocalGraphicsEnvironment().getDefaultScreenDevice().getDefaultConfiguration().createCompatibleImage(
                                size.width, size.height, Transparency.BITMASK);
                        Image image = cursor.getImage();
                        int xOffset = (size.width - image.getWidth(null)) / 2;
                        int yOffset = (size.height - image.getHeight(null)) / 2;
                        bi.createGraphics().drawImage(image, xOffset, yOffset, null);

                        Point hotSpot = getTool().getHotSpotOffset();
                        hotSpot = new Point(hotSpot.x + xOffset, hotSpot.y + yOffset);
                        c = Toolkit.getDefaultToolkit().createCustomCursor(bi, hotSpot, "");
                }

                component.setCursor(c);
        }

        /**
<<<<<<< HEAD
         * Seems to be a cache of values for Automatons
=======
         *
         * @return
>>>>>>> ec8b924f
         */
        public double[] getValues() {
                return values;
        }

        /**
<<<<<<< HEAD
         * Seems to be a cache of values for Automatons
=======
         *
         * @param values
>>>>>>> ec8b924f
         */
        public void setValues(double[] values) {
                this.values = values;
        }

        /**
<<<<<<< HEAD
         * An epsilon value for user input through automatons
         * @return Epsilon value in current projection unit.
=======
         *
         * @return
>>>>>>> ec8b924f
         */
        public double getTolerance() {
                return uiTolerance / mapTransform.getAffineTransform().getScaleX();
        }

        /**
<<<<<<< HEAD
         * An epsilon value for user input through automatons
         * @param tolerance new Epsilon (pixels)
=======
         *
         * @param tolerance
>>>>>>> ec8b924f
         */
        public void setUITolerance(int tolerance) {
                UILOGGER.info("setting uiTolerance: " + tolerance);
                uiTolerance = tolerance;
        }

        public void transition(Code code) throws NoSuchTransitionException,
                TransitionException {
                if (!currentTool.isEnabled(mapContext, this)
                        && (!currentTool.equals(defaultTool))) {
                        UILOGGER.error(I18N.tr("The current tool is not enabled"));
                } else {
                        try {
                                currentTool.transition(code);
                                configureMenu();
                                component.repaint();
                        } catch (FinishedAutomatonException e) {
                                setTool(currentTool);
                        } catch (NoSuchTransitionException e) {
                                /*
                                 * Without this line, this exception will be catch by the "catch
                                 * (throwable)" below
                                 */
                                throw e;
                        } catch (TransitionException e) {
                                /*
                                 * Without this line, this exception will be catch by the "catch
                                 * (throwable)" below
                                 */
                                throw e;
                        } catch (Throwable e) {
                                /*
                                 * leave it in a stable status
                                 */
                                setTool(defaultTool);
                                throw new RuntimeException(e);
                        }
                }
        }

        private void configureMenu() {
                if (ToolUtilities.isRestrictedPopup(currentTool)) {
                        showPopup = false;
                } else {
                        showPopup = true;
                        String[] labels = currentTool.getTransitionLabels();
                        Code[] codes = currentTool.getTransitionCodes();
                        toolPopUp = new JPopupMenu();
                        for (int i = 0; i < codes.length; i++) {
                                JMenuItem item = new JMenuItem(labels[i]);
                                item.setActionCommand(codes[i].toString().toUpperCase());
                                item.addActionListener(new ActionListener() {

                                        @Override
                                        public void actionPerformed(ActionEvent e) {
                                                try {
                                                        transition(Code.valueOf(e.getActionCommand().toUpperCase()));
                                                        component.repaint();
                                                } catch (NoSuchTransitionException e1) {
                                                        UILOGGER.error(
                                                                I18N.tr("Error in the tool."), e1);
                                                } catch (TransitionException e1) {
                                                        fireToolError(e1);
                                                }
                                        }
                                });
                                toolPopUp.add(item);
                        }

                }
        }

        /**
         * @throws TransitionException
         * @throws FinishedAutomatonException
         */
        public final void setTool(Automaton tool)  {
                Automaton lastTool = currentTool;
                try {
                        if ((currentTool != null) && (activeLayer != null)) {
                                try {
                                        currentTool.toolFinished(mapContext, this);
                                } catch (NoSuchTransitionException e) {
                                        // no way
                                } catch (TransitionException e) {
                                        // be quiet
                                }
                        }
                        currentTool = tool;
                        currentTool.init(mapContext, this);
                        configureMenu();
                        fireCurrentToolChanged(lastTool);
                        fireStateChanged();
                } catch (FinishedAutomatonException e1) {
                        if(!tool.equals(defaultTool)) {
                            setTool(defaultTool);
                        }
                } catch (TransitionException e1) {
                        if(!tool.equals(defaultTool)) {
                            setTool(defaultTool);
                        }
                }
                updateCursor();
        }

        /**
         * Last mouse position in world coordinate
         * TODO : Use directly JTS object ?
         * @return
         */
        public Point2D getLastRealMousePosition() {
                if (worldAdjustedPoint != null) {
                        return worldAdjustedPoint;
                } else {
                        return mapTransform.toMapPoint(lastMouseX, lastMouseY);
                }

        }

        public int getLastMouseX() {
                if (adjustedPoint != null) {
                        return adjustedPoint.x;
                } else {
                        return lastMouseX;
                }
        }

        public int getLastMouseY() {
                if (adjustedPoint != null) {
                        return adjustedPoint.y;
                } else {
                        return lastMouseY;
                }
        }

        public int getUITolerance() {
                return uiTolerance;
        }

        public ArrayList<Handler> getCurrentHandlers() {
                return currentHandlers;
        }

        private void recalculateHandlers() {

                clearHandlers();

                if ((activeLayer == null) || (!activeLayer.isVisible())
                        || (activeLayer.getSelection().isEmpty())) {
                        return;
                }

                DataSource sds = activeLayer.getDataSource();
                Set<Integer> selection = activeLayer.getSelection();
                try {
                        for (int selectedRow : selection) {
                                Primitive p;
                                Geometry geometry = sds.getGeometry(selectedRow);
                                if (geometry != null) {
                                        p = new Primitive(geometry, selectedRow);
                                        Handler[] handlers = p.getHandlers();
                                        currentHandlers.addAll(Arrays.asList(handlers));
                                }
                        }
                } catch (DriverException e) {
                        UILOGGER.warn(
                                I18N.tr("Cannot recalculate the handlers"), e);
                }
        }

        private void clearHandlers() {
                currentHandlers.clear();
                selectionImageDirty = true;
        }

        public int getMouseModifiers() {
                return mouseModifiers;
        }

        public void setMouseModifiers(int modifiers) {
                mouseModifiers = modifiers;
        }

        /**
         * Get the current used tool.
         * @return The current tool instance
         */
        public Automaton getTool() {
                return currentTool;
        }
        /**
         * Get the tool to use when the current tool can not be used anymore.
         * @return the default tool instance
         */
        public Automaton getDefaultTool() {
            return defaultTool;
        }

        public void addGeomToDraw(Geometry geom) {
                this.geomToDraw.add(geom);
        }

        public void addTextToDraw(String text) {
                this.textToDraw.add(text);
        }

        /**
         * If the current Tool is disabled, reset to the default Tool
         */
        public void checkToolStatus() {
                if (!currentTool.isEnabled(mapContext, this)
                        && !currentTool.getClass().equals(defaultTool.getClass())) {
                        setTool(defaultTool);
                }
        }

        public void addToolListener(ToolListener listener) {
                listeners.add(listener);
        }

        public void removeToolListener(ToolListener listener) {
                listeners.remove(listener);
        }

        public GeometryFactory getToolsFactory() {
                return toolsGeometryFactory;
        }

        @Override
        public void mouseEntered(MouseEvent me) {
        }

        @Override
        public void mouseExited(MouseEvent me) {
        }

        private class ToolLayerListener extends LayerListenerAdapter implements
                LayerListener, EditionListener, DataSourceListener {

                @Override
                public void selectionChanged(SelectionEvent e) {
                        recalculateHandlers();
                }

                @Override
                public void multipleModification(MultipleEditionEvent e) {
                        recalculateHandlers();
                }

                @Override
                public void singleModification(EditionEvent e) {
                        recalculateHandlers();
                }

                @Override
                public void cancel(DataSource ds) {
                        clearHandlers();
                }

                @Override
                public void commit(DataSource ds) {
                }

                @Override
                public void open(DataSource ds) {
                        recalculateHandlers();
                }
        }

        public MapTransform getMapTransform() {
                return mapTransform;
        }

        /**
         * We'll use three dedicated tymbols to draw the selected features. We
         * build them here... and that's quite long, as you'll see. Not that it
         * takes much time to the CPU, but it's hard to access the part of the
         * symbolizers we want to customize.
         */
        private void buildSymbolizers(){
                //Let's retrieve the values we want to set to our color to the
                //selected items
                int alpha = 255;
                int r = Color.YELLOW.getRed();
                int g = Color.YELLOW.getGreen();
                int b = Color.YELLOW.getBlue();
                Color col = new Color(r,g,b,alpha);
                //The point symbolizer first...
                pointSymbolizer = new PointSymbolizer();
                //From here, I just want to retrieve the color of the line and
                //the color of the fill of the mark graphic. Let's go...
                MarkGraphic mg = (MarkGraphic) pointSymbolizer.getGraphicCollection().getGraphic(0);
                ((SolidFill)mg.getFill()).setColor(new ColorLiteral(col));
                ((SolidFill)mg.getFill()).setOpacity(new RealLiteral(.5));
                ((SolidFill)((PenStroke)mg.getStroke()).getFill()).setColor(new ColorLiteral(col));
                ((SolidFill)((PenStroke)mg.getStroke()).getFill()).setOpacity(new RealLiteral(.8));
                //Next, the line symbolizer
                lineSymbolizer = new LineSymbolizer();
                PenStroke ps = (PenStroke)lineSymbolizer.getStroke();
                ((SolidFill)(ps).getFill()).setColor(new ColorLiteral(col));
                ((SolidFill)(ps).getFill()).setOpacity(new RealLiteral(.8));
                ps.setWidth(new RealLiteral(0.1));
                //And finally, the AreaSymbolizer...
                areaSymbolizer = new AreaSymbolizer();
                PenStroke psa = (PenStroke)areaSymbolizer.getStroke();
                ((SolidFill)(psa).getFill()).setColor(new ColorLiteral(col));
                psa.setWidth(new RealLiteral(0.1));
                ((SolidFill)(psa).getFill()).setOpacity(new RealLiteral(.8));
                ((SolidFill)areaSymbolizer.getFill()).setColor(new ColorLiteral(Color.YELLOW));
                ((SolidFill)areaSymbolizer.getFill()).setOpacity(new RealLiteral(.5));
        }

        /**
         * Draw selected features using the dedicated symbolizers.
         * @param graphics
         * @param geometry
         * @param mapTransform
         * @param allowAllRenderContext
         * @throws IOException
         * @throws DriverException
         * @throws ParameterException
         */
        private void drawFeature(Graphics2D graphics, Geometry geometry,
                        MapTransform mapTransform, AllowAllRenderContext allowAllRenderContext)
                        throws IOException, DriverException, ParameterException {
                if(geometry instanceof com.vividsolutions.jts.geom.Point ||
                        geometry instanceof  MultiPoint){
                        pointSymbolizer.draw(graphics, null, -1, false, mapTransform, geometry, allowAllRenderContext);
                } else if(geometry instanceof LineString || geometry instanceof MultiLineString){
                        lineSymbolizer.draw(graphics, null, -1, false, mapTransform, geometry, allowAllRenderContext);
                } else if(geometry instanceof Polygon || geometry instanceof MultiPolygon){
                        areaSymbolizer.draw(graphics, null, -1, false, mapTransform, geometry, allowAllRenderContext);
                } else {
                        //We are dealing with a geoemtry collection
                        GeometryCollection gc = (GeometryCollection) geometry;
                        int num = gc.getNumGeometries();
                        for(int i=0; i<num; i++){
                                Geometry geom = gc.getGeometryN(i);
                                drawFeature(graphics, geom, mapTransform, allowAllRenderContext);
                        }
                }
        }

        /**
         * This method return the current component that correponds to
         * the mapcontrol.
         * @return
         */
        public Component getComponent() {
                return component;
        }


}<|MERGE_RESOLUTION|>--- conflicted
+++ resolved
@@ -113,7 +113,7 @@
         private PropertyChangeListener mapContextListener;
         private double[] values = new double[0];
         private int uiTolerance = 6;
-        private boolean selectionImageDirty = true;
+        private boolean floatselectionImageDirty = true;
         private Image selectionImage;
         private Point adjustedPoint = null;
         private Point2D worldAdjustedPoint = null;
@@ -472,50 +472,30 @@
         }
 
         /**
-<<<<<<< HEAD
          * Seems to be a cache of values for Automatons
-=======
-         *
-         * @return
->>>>>>> ec8b924f
          */
         public double[] getValues() {
                 return values;
         }
 
         /**
-<<<<<<< HEAD
          * Seems to be a cache of values for Automatons
-=======
-         *
-         * @param values
->>>>>>> ec8b924f
          */
         public void setValues(double[] values) {
                 this.values = values;
         }
 
         /**
-<<<<<<< HEAD
          * An epsilon value for user input through automatons
          * @return Epsilon value in current projection unit.
-=======
-         *
-         * @return
->>>>>>> ec8b924f
          */
         public double getTolerance() {
                 return uiTolerance / mapTransform.getAffineTransform().getScaleX();
         }
 
         /**
-<<<<<<< HEAD
          * An epsilon value for user input through automatons
          * @param tolerance new Epsilon (pixels)
-=======
-         *
-         * @param tolerance
->>>>>>> ec8b924f
          */
         public void setUITolerance(int tolerance) {
                 UILOGGER.info("setting uiTolerance: " + tolerance);
