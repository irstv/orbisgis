/**
 * OrbisGIS is a GIS application dedicated to scientific spatial simulation.
 * This cross-platform GIS is developed at French IRSTV institute and is able to
 * manipulate and create vector and raster spatial information.
 *
 * OrbisGIS is distributed under GPL 3 license. It is produced by the "Atelier
 * SIG" team of the IRSTV Institute <http://www.irstv.fr/> CNRS FR 2488.
 *
 * Copyright (C) 2007-2012 IRSTV (FR CNRS 2488)
 *
 * This file is part of OrbisGIS.
 *
 * OrbisGIS is free software: you can redistribute it and/or modify it under the
 * terms of the GNU General Public License as published by the Free Software
 * Foundation, either version 3 of the License, or (at your option) any later
 * version.
 *
 * OrbisGIS is distributed in the hope that it will be useful, but WITHOUT ANY
 * WARRANTY; without even the implied warranty of MERCHANTABILITY or FITNESS FOR
 * A PARTICULAR PURPOSE. See the GNU General Public License for more details.
 *
 * You should have received a copy of the GNU General Public License along with
 * OrbisGIS. If not, see <http://www.gnu.org/licenses/>.
 *
 * For more information, please consult: <http://www.orbisgis.org/> or contact
 * directly: info_at_ orbisgis.org
 */
package org.orbisgis.view.geocatalog.sourceWizards.db;

import java.awt.BorderLayout;
import java.awt.event.ActionListener;
import java.beans.EventHandler;
import java.beans.PropertyChangeEvent;
import java.beans.PropertyVetoException;
import java.beans.VetoableChangeListener;
import java.sql.Connection;
import java.sql.SQLException;
import javax.swing.*;
import javax.swing.tree.DefaultMutableTreeNode;
import javax.swing.tree.TreePath;
import org.apache.log4j.Logger;
import org.gdms.data.db.DBSource;
import org.gdms.data.db.DBTableSourceDefinition;
import org.gdms.driver.DBDriver;
import org.gdms.driver.DriverException;
import org.gdms.driver.TableDescription;
import org.gdms.driver.driverManager.DriverManager;
import org.gdms.source.SourceManager;
import org.orbisgis.core.Services;
import org.orbisgis.core.events.Listener;
import org.orbisgis.sif.UIFactory;
import org.orbisgis.sif.multiInputPanel.MIPValidation;
import org.orbisgis.sif.multiInputPanel.MultiInputPanel;
import org.orbisgis.sif.multiInputPanel.PasswordType;
import org.orbisgis.sif.multiInputPanel.TextBoxType;
import org.orbisgis.view.background.BackgroundJob;
import org.orbisgis.view.background.BackgroundManager;
import org.orbisgis.view.geocatalog.Catalog;
import org.xnap.commons.i18n.I18n;
import org.xnap.commons.i18n.I18nFactory;

/**
 *
 * @author Erwan Bocher
 */
public class TableImportPanel extends JDialog {

        private static final I18n I18N = I18nFactory.getI18n(TableImportPanel.class);
        private static final Logger LOGGER = Logger.getLogger(Catalog.class);
        private JScrollPane jScrollPane;
        private JTree tableTree;
        private ConnectionToolBar connectionToolBar;
        private final SourceManager sourceManager;
        private DBSource dBSource;

        public TableImportPanel(SourceManager sourceManager) {
                this.sourceManager = sourceManager;
                initialize();
                setModal(true);
                setSize(400, 300);
        }

        @Override
        public String getTitle() {
                return I18N.tr("Open tables or views from a database");
        }

        /**
         * Create the compoments
         */
        private void initialize() {
                if (null == jScrollPane) {
                        this.setLayout(new BorderLayout());
                        jScrollPane = new JScrollPane();

                        JPanel buttonPanels = new JPanel();
                        JButton okButtons = new JButton(I18N.tr("Open"));
                        okButtons.addActionListener(EventHandler.create(ActionListener.class, this, "onImport"));
                        okButtons.setBorderPainted(false);

                        JButton cancelButtons = new JButton(I18N.tr("Cancel"));
                        cancelButtons.addActionListener(EventHandler.create(ActionListener.class, this, "onCancel"));
                        cancelButtons.setBorderPainted(false);


                        buttonPanels.add(okButtons);
                        buttonPanels.add(cancelButtons);
                        this.add(connectionToolBar(), BorderLayout.NORTH);
                        this.add(jScrollPane, BorderLayout.CENTER);
                        this.add(buttonPanels, BorderLayout.SOUTH);

                }

        }

        /**
         * A toolbar to manage the connexion with the database
         *
         * @return
         */
        private ConnectionToolBar connectionToolBar() {
                if (connectionToolBar == null) {
                        connectionToolBar = new ConnectionToolBar();
                        connectionToolBar.addVetoableChangeListener(ConnectionToolBar.PROP_CONNECTED, EventHandler.create(VetoableChangeListener.class, this, "onUserConnect", ""));
                        connectionToolBar.getMessagesEvents().addListener(this, EventHandler.create(Listener.class, this, "onMessagePanel", "message"));
                }
                return connectionToolBar;
        }

        /**
         * Get the current dbsource build when the connection is done.
         *
         * @return
         */
        public DBSource getDBSource() {
                return dBSource;
        }

        /**
         * Connect to the database
         */
        public void onUserConnect(PropertyChangeEvent evt) throws PropertyVetoException {
                if ((Boolean) evt.getNewValue() == true) {
                        if (!onConnect()) {
                                throw new PropertyVetoException(I18N.tr("Cannot connect to the database."), evt);
                        }
                } else {
                        onDisconnect();
                }
        }

        /**
         * The user click on the connect button in the main toolbar
         *
         * @return
         */
        public boolean onConnect() {
                String dataBaseUri = connectionToolBar.getCmbDataBaseUri().getSelectedItem().toString();
                if (!dataBaseUri.isEmpty()) {
                        MultiInputPanel passwordDialog = new MultiInputPanel(I18N.tr("Please set the user name and a password "));
                        passwordDialog.addInput("login", I18N.tr("Login"), "",new TextBoxType(10));
                        passwordDialog.addInput("password", I18N.tr("Password"), "", new PasswordType(10));
                        passwordDialog.addValidation(new MIPValidation() {

                                @Override
                                public String validate(MultiInputPanel mid) {
                                         if (mid.getInput("login").isEmpty()) {
                                                return I18N.tr("The login cannot be empty.");
                                        }
                                        if (mid.getInput("password").isEmpty()) {
                                                return I18N.tr("The password cannot be empty.");
                                        }
                                        return null;

                                }
                        });

                        if (UIFactory.showDialog(passwordDialog)) {
                                        String passWord = passwordDialog.getInput("password");
                                        String login = passwordDialog.getInput("login");
                                        String properties = connectionToolBar.getDbProperties().getProperty(dataBaseUri);
                                        BackgroundManager backgroundManager = Services.getService(BackgroundManager.class);
                                        backgroundManager.backgroundOperation(new PopulatingDBTree(properties.split(","),login, passWord));
                                        return true;
<<<<<<< HEAD
                                } catch (DriverException ex) {
                                        JOptionPane.showMessageDialog(jScrollPane, I18N.tr("Cannot connect the database"));
                                        LOGGER.error(ex.getLocalizedMessage(),ex);
                                        return false;
                                } catch (SQLException ex) {
                                        JOptionPane.showMessageDialog(jScrollPane, I18N.tr("Cannot connect the database"));
                                        LOGGER.error(ex.getLocalizedMessage(),ex);
                                        return false;
                                }


=======
>>>>>>> 877249a1
                        }
                }
                return false;
        }

        /**
         * Close the connection panel
         */
        public void onCancel() {
                dispose();
        }

        /**
         * Refresh the jtree
         */
        public void onDisconnect() {
                onUserSelectionChange();
                dBSource = null;
        }

        /**
         * Change the status of the components when the user click on the button
         * disconnect
         */
        private void onUserSelectionChange() {
                boolean isCmbEmpty = connectionToolBar.getCmbDataBaseUri().getItemCount() == 0;
                if (isCmbEmpty) {
                        tableTree = null;
                        jScrollPane.setViewportView(tableTree);
                } else {
                        if (connectionToolBar.isConnected()) {
                                tableTree = null;
                                jScrollPane.setViewportView(tableTree);
                                jScrollPane.repaint();
                        } else {
                        }
                }
        }

        /**
         * The user click on the import button
         */
        public void onImport() {
                if (!connectionToolBar.isConnected()) {
                        JOptionPane.showMessageDialog(this, I18N.tr("Please connect to a database"));
                } else {
                        TreePath[] treePath;
                        treePath = tableTree.getSelectionPaths();
                        if (treePath == null) {
                                JOptionPane.showMessageDialog(this, I18N.tr("The database contains any tables or views."));
                                return;
                        }
                        int selectedNodes = treePath.length;
                        if (selectedNodes < 1) {
                                JOptionPane.showMessageDialog(this, I18N.tr("At least one table or view must be selected."));
                                return;
                        }

                        for (int i = 0; i < selectedNodes; i++) {
                                Object selectedObject = ((DefaultMutableTreeNode) treePath[i].getLastPathComponent()).getUserObject();
                                if (selectedObject instanceof TableNode) {
                                        TableNode tableNode = (TableNode) selectedObject;
                                        String tableName = tableNode.getName();
                                        dBSource.setTableName(tableName);
                                        dBSource.setSchemaName(tableNode.getSchema());
                                        if (sourceManager.exists(tableName)) {
                                                tableName = sourceManager.getUniqueName(tableName);
                                        }
                                        sourceManager.register(tableName, new DBTableSourceDefinition(dBSource));
                                }
                        }
                        dispose();
                }

        }
        
        /**
         * This method is used to populate the treemodel with a list of tables 
         * and views available in the database.
         */
        private class PopulatingDBTree implements BackgroundJob {
                private final String[] parameters;
                private final String passWord;
                private final String login;

                
                public PopulatingDBTree(String[] parameters,String login, String passWord) {
                        this.parameters = parameters;
                        this.login=login;
                        this.passWord=passWord;
                }

                @Override
                public void run(org.orbisgis.progress.ProgressMonitor pm) {
                        try {
                                DriverManager driverManager = sourceManager.getDriverManager();
                                String dbType = parameters[0];
                                DBDriver dbDriver = (DBDriver) driverManager.getDriver(dbType);
                                final String cs = dbDriver.getConnectionString(parameters[1], Integer.valueOf(
                                        parameters[2]), Boolean.valueOf(parameters[3]), parameters[4], login,
                                        passWord);
                                Connection connection = dbDriver.getConnection(cs);

                                dBSource = new DBSource(parameters[1], Integer.valueOf(
                                        parameters[2]), parameters[4], login, passWord, dbDriver.getPrefixes()[0], Boolean.valueOf(parameters[3]));

                                final String[] schemas = dbDriver.getSchemas(connection);
                               

                                DefaultMutableTreeNode rootNode =
                                        new DefaultMutableTreeNode(connection.getCatalog());
                                // Add Data to the tree
                                for (String schema : schemas) {

                                        final TableDescription[] tableDescriptions = dbDriver.getTables(connection, null, schema, null,
                                                new String[]{"TABLE"});
                                        final TableDescription[] viewDescriptions = dbDriver.getTables(connection, null, schema, null,
                                                new String[]{"VIEW"});

                                        if (tableDescriptions.length == 0
                                                && viewDescriptions.length == 0) {
                                                continue;
                                        }

                                        // list schemas
                                        DefaultMutableTreeNode schemaNode = new DefaultMutableTreeNode(
                                                new SchemaNode(schema));
                                        rootNode.add(schemaNode);

                                        // list Tables
                                        DefaultMutableTreeNode tableNode = new DefaultMutableTreeNode(
                                                I18N.tr("Tables"));

                                        // we send possible loading errors to the Output window
                                        DriverException[] exs = dbDriver.getLastNonBlockingErrors();
                                        if (exs.length != 0) {
                                                for (int i = 0; i < exs.length; i++) {
                                                        //    om.println(exs[i].getMessage(), Color.ORANGE);
                                                        LOGGER.error(exs[i].getMessage(), exs[i].getCause());
                                                }
                                        }

                                        if (tableDescriptions.length > 0) {
                                                schemaNode.add(tableNode);
                                                for (TableDescription tableDescription : tableDescriptions) {
                                                        tableNode.add(new DefaultMutableTreeNode(new TableNode(
                                                                tableDescription)));
                                                }
                                        }

                                        // list View
                                        DefaultMutableTreeNode viewNode = new DefaultMutableTreeNode(
                                                I18N.tr("Views"));
                                        if (viewDescriptions.length > 0) {
                                                schemaNode.add(viewNode);
                                                for (TableDescription viewDescription : viewDescriptions) {
                                                        viewNode.add(new DefaultMutableTreeNode(new ViewNode(
                                                                viewDescription)));
                                                }
                                        }
                                }

                                connection.close();
                                tableTree = new JTree(rootNode);
                                tableTree.setRootVisible(true);
                                tableTree.setShowsRootHandles(true);
                                tableTree.setCellRenderer(new TableTreeCellRenderer());  
                                jScrollPane.setViewportView(tableTree);
                        } catch (DriverException ex) {
                                LOGGER.error(I18N.tr("Cannot list the tables and views"), ex);
                        } catch (SQLException ex) {
                                LOGGER.error(I18N.tr("Cannot open the connection"), ex);
                        }
                }

                @Override
                public String getTaskName() {
                        return I18N.tr("Populating the database list...");
                }
                
        }

}<|MERGE_RESOLUTION|>--- conflicted
+++ resolved
@@ -182,20 +182,6 @@
                                         BackgroundManager backgroundManager = Services.getService(BackgroundManager.class);
                                         backgroundManager.backgroundOperation(new PopulatingDBTree(properties.split(","),login, passWord));
                                         return true;
-<<<<<<< HEAD
-                                } catch (DriverException ex) {
-                                        JOptionPane.showMessageDialog(jScrollPane, I18N.tr("Cannot connect the database"));
-                                        LOGGER.error(ex.getLocalizedMessage(),ex);
-                                        return false;
-                                } catch (SQLException ex) {
-                                        JOptionPane.showMessageDialog(jScrollPane, I18N.tr("Cannot connect the database"));
-                                        LOGGER.error(ex.getLocalizedMessage(),ex);
-                                        return false;
-                                }
-
-
-=======
->>>>>>> 877249a1
                         }
                 }
                 return false;
