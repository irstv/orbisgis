--- conflicted
+++ resolved
@@ -43,7 +43,6 @@
 import org.gdms.data.SourceAlreadyExistsException;
 import org.gdms.data.db.DBSource;
 import org.gdms.data.db.DBTableSourceDefinition;
-<<<<<<< HEAD
 import org.gdms.driver.Driver;
 import org.gdms.driver.FileDriver;
 import org.gdms.driver.driverManager.DriverFilter;
@@ -51,12 +50,6 @@
 import org.gdms.source.*;
 import org.orbisgis.core.DataManager;
 import org.orbisgis.core.Services;
-import org.orbisgis.core.context.SourceContext.SourceContext;
-=======
-import org.gdms.source.SourceManager;
-import org.orbisgis.core.DataManager;
-import org.orbisgis.core.Services;
->>>>>>> 521c29ee
 import org.orbisgis.core.events.EventException;
 import org.orbisgis.core.events.Listener;
 import org.orbisgis.core.events.ListenerContainer;
@@ -332,10 +325,9 @@
          * The user can export a source in a file.
          */
         public void onMenuSaveInfile() {
-                SourceContext srcContext = sourceListContent.getSourceContext();
-                SourceManager sm = srcContext.getSourceManager();
                 String[] res = getSelectedSources();
                 DataManager dm = Services.getService(DataManager.class);
+                SourceManager sm = dm.getSourceManager();
                 DataSourceFactory dsf = dm.getDataSourceFactory();
                 DriverManager driverManager = sm.getDriverManager();
                 for (String source : res) {
@@ -392,7 +384,6 @@
          * The user can load several files from a folder
          */
         public void onMenuAddFilesFromFolder() {
-                final SourceContext srcContext = sourceListContent.getSourceContext();
                 final OpenGdmsFolderPanel folderPanel = new OpenGdmsFolderPanel(I18N.tr("Add files from a folder"));
                 if (UIFactory.showDialog(folderPanel, true,true)) {
                         File[] files = folderPanel.getSelectedFiles();
@@ -410,7 +401,7 @@
 
                                         @Override
                                         public void run(org.orbisgis.progress.ProgressMonitor pm) {
-                                                processFolder(file, folderPanel.getSelectedFilter(), srcContext, pm);
+                                                processFolder(file, folderPanel.getSelectedFilter(), pm);
                                         }
                                 });
 
@@ -425,19 +416,20 @@
          * @param file
          * @param pm
          */
-        private void processFolder(File file, FileFilter filter, SourceContext srcContext, org.orbisgis.progress.ProgressMonitor pm) {
+        private void processFolder(File file, FileFilter filter, org.orbisgis.progress.ProgressMonitor pm) {
                 if (file.isDirectory()) {
                         pm.startTask(file.getName(), 100);
                         for (File content : file.listFiles()) {
                                 if (pm.isCancelled()) {
                                         break;
                                 }
-                                processFolder(content, filter, srcContext, pm);
+                                processFolder(content, filter, pm);
                         }
                         pm.endTask();
                 } else {
-                        if (filter.accept(file) && srcContext.isFileCanBeRegistered(file)) {
-                                DataManager dm = (DataManager) Services.getService(DataManager.class);
+                        DataManager dm = Services.getService(DataManager.class);
+                        DriverManager dr = dm.getSourceManager().getDriverManager();
+                        if (filter.accept(file) && dr.isFileSupported(file)) {
                                 SourceManager sourceManager = dm.getSourceManager();
                                 try {
                                         String name = sourceManager.getUniqueName(FileUtils.getFileNameWithoutExtensionU(file));
@@ -457,9 +449,6 @@
          */
         private JPopupMenu makePopupMenu() {
                 JPopupMenu rootMenu = new JPopupMenu();
-<<<<<<< HEAD
-
-=======
                 SourceManager sm = getDataManager().getSourceManager();
                 //Popup:ClearGeocatalog (added if the datasource manager is not empty)
                 if (!sm.isEmpty(true)) {
@@ -481,7 +470,6 @@
                             "onMenuRemoveSource"));
                     rootMenu.add(removeSourceItem);
                 }
->>>>>>> 521c29ee
                 //Popup:Add
                 JMenu addMenu = new JMenu(I18N.tr("Add"));
                 rootMenu.add(addMenu);
@@ -541,7 +529,9 @@
                 rootMenu.addSeparator();
 
                 //Popup:ClearGeocatalog (added if the datasource manager is not empty)
-                if (!sourceListContent.getSourceContext().isDataSourceManagerEmpty()) {
+                DataManager dm = Services.getService(DataManager.class);
+                SourceManager dr = dm.getSourceManager();
+                if (!dr.isEmpty()) {
                         JMenuItem clearCatalogItem = new JMenuItem(I18N.tr("Clear the GeoCatalog"),
                                 OrbisGISIcon.getIcon("bin_closed"));
                         clearCatalogItem.addActionListener(EventHandler.create(ActionListener.class,
