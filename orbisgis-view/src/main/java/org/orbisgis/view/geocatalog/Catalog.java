/**
 * OrbisGIS is a GIS application dedicated to scientific spatial simulation.
 * This cross-platform GIS is developed at French IRSTV institute and is able to
 * manipulate and create vector and raster spatial information.
 *
 * OrbisGIS is distributed under GPL 3 license. It is produced by the "Atelier
 * SIG" team of the IRSTV Institute <http://www.irstv.fr/> CNRS FR 2488.
 *
 * Copyright (C) 2007-2012 IRSTV (FR CNRS 2488)
 *
 * This file is part of OrbisGIS.
 *
 * OrbisGIS is free software: you can redistribute it and/or modify it under the
 * terms of the GNU General Public License as published by the Free Software
 * Foundation, either version 3 of the License, or (at your option) any later
 * version.
 *
 * OrbisGIS is distributed in the hope that it will be useful, but WITHOUT ANY
 * WARRANTY; without even the implied warranty of MERCHANTABILITY or FITNESS FOR
 * A PARTICULAR PURPOSE. See the GNU General Public License for more details.
 *
 * You should have received a copy of the GNU General Public License along with
 * OrbisGIS. If not, see <http://www.gnu.org/licenses/>.
 *
 * For more information, please consult: <http://www.orbisgis.org/> or contact
 * directly: info_at_ orbisgis.org
 */
package org.orbisgis.view.geocatalog;

import java.awt.BorderLayout;
import java.awt.event.ActionListener;
import java.awt.event.MouseEvent;
import java.awt.event.MouseListener;
import java.beans.EventHandler;
import java.io.File;
import java.net.URI;
import java.util.List;
import javax.swing.*;
import javax.swing.filechooser.FileFilter;

import org.apache.commons.io.FilenameUtils;
import org.apache.log4j.Logger;
import org.gdms.data.DataSourceFactory;
import org.gdms.data.SourceAlreadyExistsException;
import org.gdms.driver.Driver;
import org.gdms.driver.FileDriver;
import org.gdms.driver.driverManager.DriverFilter;
import org.gdms.driver.driverManager.DriverManager;
import org.gdms.source.*;
import org.orbisgis.core.DataManager;
import org.orbisgis.core.Services;
import org.orbisgis.core.events.EventException;
import org.orbisgis.core.events.ListenerContainer;
import org.orbisgis.sif.UIFactory;
import org.orbisgis.sif.components.SaveFilePanel;
import org.orbisgis.utils.CollectionUtils;
import org.orbisgis.view.background.BackgroundJob;
import org.orbisgis.view.background.BackgroundManager;
import org.orbisgis.view.components.filter.FilterFactoryManager;
import org.orbisgis.view.docking.DockingPanel;
import org.orbisgis.view.docking.DockingPanelParameters;
import org.orbisgis.view.edition.EditorManager;
import org.orbisgis.view.geocatalog.dialogs.OpenGdmsFilePanel;
import org.orbisgis.view.geocatalog.dialogs.OpenGdmsFolderPanel;
import org.orbisgis.view.geocatalog.filters.IFilter;
import org.orbisgis.view.geocatalog.filters.factories.NameContains;
import org.orbisgis.view.geocatalog.filters.factories.NameNotContains;
import org.orbisgis.view.geocatalog.filters.factories.SourceTypeIs;
import org.orbisgis.view.geocatalog.io.ExportInFileOperation;
import org.orbisgis.view.geocatalog.renderer.DataSourceListCellRenderer;
import org.orbisgis.view.geocatalog.sourceWizards.db.TableExportPanel;
import org.orbisgis.view.geocatalog.sourceWizards.db.TableImportPanel;
import org.orbisgis.view.icons.OrbisGISIcon;
import org.orbisgis.view.table.TableEditableElement;
import org.xnap.commons.i18n.I18n;
import org.xnap.commons.i18n.I18nFactory;

/**
 * This is the GeoCatalog panel. That Panel show the list of available
 * DataSource
 *
 * This is connected with the SourceManager model. @note If you want to add new
 * functionality to data source items without change this class you can use the
 * eventSourceListPopupMenuCreating listener container to add more items in the
 * source list pop-up menu.
 */
public class Catalog extends JPanel implements DockingPanel {
        //The UID must be incremented when the serialization is not compatible with the new version of this class

        private static final long serialVersionUID = 1L;
        private static final I18n I18N = I18nFactory.getI18n(Catalog.class);
        private static final Logger LOGGER = Logger.getLogger(Catalog.class);
        private DockingPanelParameters dockingParameters = new DockingPanelParameters(); /*
         * !< GeoCatalog docked panel properties
         */

        private JList sourceList;
        private SourceListModel sourceListContent;
        //The factory shown when the user click on new factory button
        private static final String DEFAULT_FILTER_FACTORY = "name_contains";
        //The popup menu event listener manager
        private ListenerContainer<MenuPopupEventData> eventSourceListPopupMenuCreating = new ListenerContainer<MenuPopupEventData>();
        private FilterFactoryManager<IFilter> filterFactoryManager;

        /**
         * For the Unit test purpose
         *
         * @return The source list instance
         */
        public JList getSourceList() {
                return sourceList;
        }

        /**
         * The popup menu event listener manager The popup menu is being
         * created, all listeners are able to feed the menu with custom
         * functions
         *
         * @return
         */
        public ListenerContainer<MenuPopupEventData> getEventSourceListPopupMenuCreating() {
                return eventSourceListPopupMenuCreating;
        }

        /**
         * Default constructor
         */
        public Catalog() {
                super(new BorderLayout());
                dockingParameters.setName("geocatalog");
                dockingParameters.setTitle(I18N.tr("GeoCatalog"));
                dockingParameters.setTitleIcon(OrbisGISIcon.getIcon("geocatalog"));
                dockingParameters.setCloseable(true);
                //Add the Source List in a Scroll Pane, 
                //then add the scroll pane in this panel
                add(new JScrollPane(makeSourceList()), BorderLayout.CENTER);
                //Init the filter factory manager
                filterFactoryManager = new FilterFactoryManager<IFilter>();
                //Set the factory that must be shown when the user click on add filter button
                filterFactoryManager.setDefaultFilterFactory(DEFAULT_FILTER_FACTORY);
                //Set listener on filter change event, this event will update the filters
                FilterFactoryManager.FilterChangeListener refreshFilterListener = EventHandler.create(FilterFactoryManager.FilterChangeListener.class,
                        sourceListContent, //target of event
                        "setFilters", //target method
                        "source.getFilters" //target method argument
                        );
                filterFactoryManager.getEventFilterChange().addListener(sourceListContent,refreshFilterListener);
                filterFactoryManager.getEventFilterFactoryChange().addListener(sourceListContent,refreshFilterListener);
                //Add the filter list at the top of the geocatalog
                add(filterFactoryManager.makeFilterPanel(false), BorderLayout.NORTH);
                //Create a toolbar to add a new filter
                JToolBar toolBar = new JToolBar();
                JButton button = new JButton(I18N.tr("Add filter"), OrbisGISIcon.getIcon("add_filter"));
                button.setToolTipText(I18N.tr("Add a new data source filter"));
                button.addActionListener(EventHandler.create(ActionListener.class, filterFactoryManager, "onAddFilter"));
                toolBar.add(button);
                toolBar.addSeparator();
                dockingParameters.setToolBar(toolBar);

                //Add the geocatalog specific filters
                registerFilterFactories();
        }

        /**
         * Use service to return the data manager
         *
         * @return DataManager instance
         */
        private DataManager getDataManager() {
                return Services.getService(DataManager.class);
        }

        /**
         * DataSource URI drop. Currently used on file drop by the {@link  SourceListTransferHandler}.
         *
         * @param uriDrop Uniform Resource Identifier
         */
        public void onDropURI(List<URI> uriDrop) {
                SourceManager src = getDataManager().getSourceManager();
                for (URI uri : uriDrop) {
                        // Use the file name as the data source name
                        if (uri.getScheme().equals("file")) {
                                File file = new File(uri);
                                src.register(src.getUniqueName(FilenameUtils.removeExtension(file.getName())), uri);
                        } else {
                                src.nameAndRegister(uri);
                        }
                }
        }

        /**
         * For JUnit purpose, return the filter factory manager
         *
         * @return Instance of filterFactoryManager
         */
        public FilterFactoryManager<IFilter> getFilterFactoryManager() {
                return filterFactoryManager;
        }

        /**
         * Add the built-ins filter factory
         */
        private void registerFilterFactories() {
                filterFactoryManager.registerFilterFactory(new NameContains());
                filterFactoryManager.registerFilterFactory(new SourceTypeIs());
                filterFactoryManager.registerFilterFactory(new NameNotContains());
        }

        /**
         * The user click on the source list control
         *
         * @param e The mouse event fired by the LI
         */
        public void onMouseActionOnSourceList(MouseEvent e) {
                //Manage selection of items before popping up the menu
                if (e.isPopupTrigger()) { //Right mouse button under linux and windows
                        int itemUnderMouse = -1; //Item under the position of the mouse event
                        //Find the Item under the position of the mouse cursor
                        for (int i = 0; i < sourceListContent.getSize(); i++) {
                                //If the coordinate of the cursor cover the cell bouding box
                                if (sourceList.getCellBounds(i, i).contains(e.getPoint())) {
                                        itemUnderMouse = i;
                                        break;
                                }
                        }
                        //Retrieve all selected items index
                        int[] selectedItems = sourceList.getSelectedIndices();
                        //If there are a list item under the mouse
                        if ((selectedItems != null) && (itemUnderMouse != -1)) {
                                //If the item under the mouse was not previously selected
                                if (!CollectionUtils.contains(selectedItems, itemUnderMouse)) {
                                        //Control must be pushed to add the list item to the selection
                                        if (e.isControlDown()) {
                                                sourceList.addSelectionInterval(itemUnderMouse, itemUnderMouse);
                                        } else {
                                                //Unselect the other items and select only the item under the mouse
                                                sourceList.setSelectionInterval(itemUnderMouse, itemUnderMouse);
                                        }
                                }
                        } else if (itemUnderMouse == -1) {
                                //Unselect all items
                                sourceList.clearSelection();
                        }
                        //Selection are ready, now create the popup menu
                        JPopupMenu popup = makePopupMenu();
                        if (popup != null) {
                                popup.show(e.getComponent(), e.getX(), e.getY());
                        }

                }
        }

        /**
         * The user select one or more data source and request to
         * to table editor
         */
        public void onMenuShowTable() {
                String[] res = getSelectedSources();
                EditorManager editorManager = Services.getService(EditorManager.class);
                for (String source : res) {
                        TableEditableElement tableDocument = new TableEditableElement(source);
                        editorManager.openEditable(tableDocument);
                }
        }
        
        /**
         * The user click on the menu item called "Add/File" The user wants to
         * open a file using the geocatalog. It will open a panel dedicated to
         * the selection of the wanted files. This panel will then return the
         * selected files.
         */
        public void onMenuAddFile() {
                SourceManager sourceManager = getDataManager().getSourceManager();
                //Create the SIF panel
                OpenGdmsFilePanel openDialog = new OpenGdmsFilePanel(I18N.tr("Select the file to add"),
                        sourceManager.getDriverManager());

                //Ask SIF to open the dialog
                if (UIFactory.showDialog(openDialog, true, true)) {
                        // We can retrieve the files that have been selected by the user
                        File[] files = openDialog.getSelectedFiles();
                        for (int i = 0; i < files.length; i++) {
                                File file = files[i];
                                //If there is a driver compatible with
                                //this file extensions
                                if (sourceManager.getDriverManager().isFileSupported(file)) {
                                        //Try to add the data source
                                        try {
                                                String name = sourceManager.getUniqueName(FilenameUtils.removeExtension(file.getName()));
                                                sourceManager.register(name, file);
                                        } catch (SourceAlreadyExistsException e) {
                                                LOGGER.error(I18N.tr("This source was already registered"), e);
                                        }
                                }
                        }
                }

        }

        /**
         * Connect to a database and add one or more tables in the geocatalog.
         */
        public void onMenuAddFromDataBase() {
                SourceManager sm = getDataManager().getSourceManager();
                TableImportPanel tableImportPanel = new TableImportPanel(sm);
                tableImportPanel.setVisible(true);
        }

        /**
         * The user click on the menu item called "clear geocatalog"
         */
        public void onMenuClearGeoCatalog() {
                //User must validate this action
                int option = JOptionPane.showConfirmDialog(this,
                        I18N.tr("All data source of the GeoCatalog will be removed. Are you sure ?"),
                        I18N.tr("Clear the GeoCatalog"),
                        JOptionPane.YES_NO_OPTION, JOptionPane.WARNING_MESSAGE);
                if (option == JOptionPane.YES_OPTION) {
                        sourceListContent.clearAllSourceExceptSystemTables();
                }
        }

        /**
         * The user can remove added source from the geocatalog
         */
        public void onMenuRemoveSource() {
                SourceManager sm = getDataManager().getSourceManager();
                String[] res = getSelectedSources();
                for (String resource : res) {
                        try {
                                sm.remove(resource);
                        } catch (IllegalStateException e) {
                                LOGGER.error(I18N.tr("Cannot remove the source {0}", resource), e);

                        }
                }
        }

        /**
         * The user can export a source in a file.
         */
        public void onMenuSaveInfile() {
                String[] res = getSelectedSources();
                DataManager dm = Services.getService(DataManager.class);
                SourceManager sm = dm.getSourceManager();
                DataSourceFactory dsf = dm.getDataSourceFactory();
                DriverManager driverManager = sm.getDriverManager();
                for (String source : res) {
                        final SaveFilePanel outfilePanel = new SaveFilePanel(
                                "org.orbisgis.core.ui.plugins.views.geocatalog.SaveInFile",
                                I18N.tr("Save the source : " + source));
                        int type = sm.getSource(source).getType();
                        DriverFilter filter;
                        if ((type & SourceManager.VECTORIAL) == SourceManager.VECTORIAL) {
                                // no other choice but to add CSV here
                                // because of CSVStringDriver implementation
                                filter = new OrDriverFilter(new VectorialDriverFilter(),
                                        new CSVFileDriverFilter());
                        } else if ((type & SourceManager.RASTER) == SourceManager.RASTER) {
                                filter = new RasterDriverFilter();
                        } else if ((type & SourceManager.STREAM) == SourceManager.STREAM) {
                                filter = new DriverFilter() {

                                        @Override
                                        public boolean acceptDriver(Driver driver) {
                                                return false;
                                        }
                                };
                        } else {
                                filter = new NotDriverFilter(new RasterDriverFilter());
                        }
                        Driver[] filtered = driverManager.getDrivers(new AndDriverFilter(
                                filter, new WritableDriverFilter(), new FileDriverFilter()));
                        for (int i = 0; i < filtered.length; i++) {
                                FileDriver fileDriver = (FileDriver) filtered[i];
                                String[] extensions = fileDriver.getFileExtensions();
                                outfilePanel.addFilter(extensions, fileDriver.getTypeDescription());
                        }

                        if (UIFactory.showDialog(outfilePanel, true, true)) {
                                final File savedFile = outfilePanel.getSelectedFile().getAbsoluteFile();
                                BackgroundManager bm = Services.getService(BackgroundManager.class);
                                bm.backgroundOperation(new ExportInFileOperation(dsf, source,
                                        savedFile, this));
                        }

                }

        }

        /**
         * The user can save a source in a database
         */
        public void onMenuSaveInDB() {
                DataManager dm = Services.getService(DataManager.class);
                SourceManager sm = dm.getSourceManager();
                String[] res = getSelectedSources();
                TableExportPanel tableExportPanel = new TableExportPanel(res, sm);
                tableExportPanel.setVisible(true);
        }

        /**
         * The user can load several files from a folder
         */
        public void onMenuAddFilesFromFolder() {
                final OpenGdmsFolderPanel folderPanel = new OpenGdmsFolderPanel(I18N.tr("Add files from a folder"));
                if (UIFactory.showDialog(folderPanel, true, true)) {
                        File[] files = folderPanel.getSelectedFiles();
                        for (final File file : files) {
                                // for each folder, we apply the method processFolder.
                                // We use the filter selected by the user in the panel
                                // to succeed in this operation.
                                BackgroundManager bm = Services.getService(BackgroundManager.class);
                                bm.backgroundOperation(new BackgroundJob() {

                                        @Override
                                        public String getTaskName() {
                                                return I18N.tr("Add from folder");
                                        }

                                        @Override
                                        public void run(org.orbisgis.progress.ProgressMonitor pm) {
                                                processFolder(file, folderPanel.getSelectedFilter(), pm);
                                        }
                                });

                        }
                }
        }

        /**
         * the method that actually process the content of a directory, or a
         * file. If the file is acceptable by the FileFilter, it is processed
         *
         * @param file
         * @param pm
         */
        private void processFolder(File file, FileFilter filter, org.orbisgis.progress.ProgressMonitor pm) {
                if (file.isDirectory()) {
                        pm.startTask(file.getName(), 100);
                        for (File content : file.listFiles()) {
                                if (pm.isCancelled()) {
                                        break;
                                }
                                processFolder(content, filter, pm);
                        }
                        pm.endTask();
                } else {
                        DataManager dm = Services.getService(DataManager.class);
                        DriverManager dr = dm.getSourceManager().getDriverManager();
                        if (filter.accept(file) && dr.isFileSupported(file)) {
                                SourceManager sourceManager = dm.getSourceManager();
                                try {
                                        String name = sourceManager.getUniqueName(FilenameUtils.removeExtension(file.getName()));
                                        sourceManager.register(name, file);
                                } catch (SourceAlreadyExistsException e) {
                                        LOGGER.error(I18N.tr("The source is already registered : "), e);
                                }
                        }
                }
        }

        /**
         * Create a popup menu corresponding to the current state of source
         * selection
         *
         * @return A new popup menu
         */
        private JPopupMenu makePopupMenu() {
                JPopupMenu rootMenu = new JPopupMenu();
                //Popup:Add
                JMenu addMenu = new JMenu(I18N.tr("Add"));
                rootMenu.add(addMenu);
                //Popup:Add:File
                JMenuItem addFileItem = new JMenuItem(
                        I18N.tr("File"),
                        OrbisGISIcon.getIcon("page_white_add"));
                addFileItem.addActionListener(EventHandler.create(ActionListener.class,
                        this,
                        "onMenuAddFile"));
                addMenu.add(addFileItem);

                //Add the database panel
                addFileItem = new JMenuItem(
                        I18N.tr("DataBase"),
                        OrbisGISIcon.getIcon("database_add"));
                addFileItem.addActionListener(EventHandler.create(ActionListener.class,
                        this,
                        "onMenuAddFromDataBase"));
                addMenu.add(addFileItem);


                //Add files from folder
                addFileItem = new JMenuItem(
                        I18N.tr("Folder"),
                        OrbisGISIcon.getIcon("folder_add"));
                addFileItem.addActionListener(EventHandler.create(ActionListener.class,
                        this,
                        "onMenuAddFilesFromFolder"));
                addMenu.add(addFileItem);

                if (!sourceList.isSelectionEmpty()) {
                        //Popup:Save
                        JMenu saveMenu = new JMenu(I18N.tr("Save"));
                        rootMenu.add(saveMenu);

                        //Popup:Save:File
                        JMenuItem saveInFileItem = new JMenuItem(
                                I18N.tr("File"),
                                OrbisGISIcon.getIcon("page_white_save"));
                        saveInFileItem.addActionListener(EventHandler.create(ActionListener.class,
                                this,
                                "onMenuSaveInfile"));
                        saveMenu.add(saveInFileItem);

                        //Popup:Save:File
                        JMenuItem saveInDBItem = new JMenuItem(
                                I18N.tr("Database"),
                                OrbisGISIcon.getIcon("database_save"));
                        saveInDBItem.addActionListener(EventHandler.create(ActionListener.class,
                                this,
                                "onMenuSaveInDB"));
                        saveMenu.add(saveInDBItem);
<<<<<<< HEAD
                        //Popup:Open attributes
                        JMenuItem openTableMenu = new JMenuItem(I18N.tr("Open the attributes"),
                                OrbisGISIcon.getIcon("openattributes"));
                        openTableMenu.addActionListener(EventHandler.create(ActionListener.class,
                                this, "onMenuShowTable"));
                        rootMenu.add(openTableMenu);
                        
=======

>>>>>>> e240fc86
                }

                rootMenu.addSeparator();

                //Popup:ClearGeocatalog (added if the datasource manager is not empty)
                DataManager dm = Services.getService(DataManager.class);
                SourceManager dr = dm.getSourceManager();
                if (!dr.isEmpty(true)) {
                        JMenuItem clearCatalogItem = new JMenuItem(I18N.tr("Clear the GeoCatalog"),
                                OrbisGISIcon.getIcon("bin_closed"));
                        clearCatalogItem.addActionListener(EventHandler.create(ActionListener.class,
                                this,
                                "onMenuClearGeoCatalog"));
                        rootMenu.add(clearCatalogItem);
                }

                //Add function to remove a source
                if (!sourceList.isSelectionEmpty()) {

                        JMenuItem removeSourceItem = new JMenuItem(
                                I18N.tr("Remove the source"),
                                OrbisGISIcon.getIcon("remove"));
                        removeSourceItem.addActionListener(EventHandler.create(ActionListener.class,
                                this,
                                "onMenuRemoveSource"));
                        rootMenu.add(removeSourceItem);
                }

                //////////////////////////////
                //Plugins
                //Add additionnal extern data source functions
                try {
                        eventSourceListPopupMenuCreating.callListeners(new MenuPopupEventData(rootMenu, this));
                } catch (EventException ex) {
                        //A listener cancel the creation of the popup menu
                        LOGGER.warn(I18N.tr("An external code stop the creation of the PopUp menu"), ex);
                        return null;
                }
                return rootMenu;
        }

        /**
         * Create the Source List ui component
         */
        private JList makeSourceList() {
                sourceList = new JList();
                //Set the list content renderer
                sourceList.setCellRenderer(new DataSourceListCellRenderer(sourceList));
                //Add mouse listener for popup menu
                sourceList.addMouseListener(EventHandler.create(MouseListener.class,
                        this,
                        "onMouseActionOnSourceList",
                        "")); //This method ask the event data as argument
                //Create the list content manager
                sourceListContent = new SourceListModel();
                //Replace the default model by the GeoCatalog model
                sourceList.setModel(sourceListContent);
                SourceListTransferHandler transferHandler = new SourceListTransferHandler();
                //Call the method this.onDropURI when the user drop uri(like files) on the list control
                transferHandler.getDropListenerHandler().addListener(this,
                        EventHandler.create(SourceListTransferHandler.DropUriListener.class, this, "onDropURI", "uriList"));
                sourceList.setTransferHandler(transferHandler);
                sourceList.setDragEnabled(true);
                //Attach the content to the DataSource instance
                sourceListContent.setListeners();
                return sourceList;
        }

        /**
         * Free listeners, Catalog must not be reachable to let the Garbage
         * Collector free this instance
         */
        public void dispose() {
                //Remove listeners linked with the source list content
                filterFactoryManager.getEventFilterChange().clearListeners();
                filterFactoryManager.getEventFilterFactoryChange().clearListeners();
                sourceListContent.dispose();
        }

        /**
         * Return the names of the selected sources in the geocatalog.
         *
         * @return
         */
        public String[] getSelectedSources() {
                Object[] selectedValues = getSourceList().getSelectedValues();
                String[] sources = new String[selectedValues.length];
                for (int i = 0; i < sources.length; i++) {
                        sources[i] = selectedValues[i].toString();
                }
                return sources;
        }

        /**
         * Give information on the behaviour of this panel related to the
         * current docking system
         *
         * @return The panel parameter instance
         */
        @Override
        public DockingPanelParameters getDockingParameters() {
                return dockingParameters;
        }

        @Override
        public JComponent getComponent() {
                return this;
        }
}<|MERGE_RESOLUTION|>--- conflicted
+++ resolved
@@ -521,7 +521,6 @@
                                 this,
                                 "onMenuSaveInDB"));
                         saveMenu.add(saveInDBItem);
-<<<<<<< HEAD
                         //Popup:Open attributes
                         JMenuItem openTableMenu = new JMenuItem(I18N.tr("Open the attributes"),
                                 OrbisGISIcon.getIcon("openattributes"));
@@ -529,9 +528,6 @@
                                 this, "onMenuShowTable"));
                         rootMenu.add(openTableMenu);
                         
-=======
-
->>>>>>> e240fc86
                 }
 
                 rootMenu.addSeparator();
