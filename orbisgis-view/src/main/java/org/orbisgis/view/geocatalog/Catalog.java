--- conflicted
+++ resolved
@@ -41,13 +41,10 @@
 import org.apache.log4j.Logger;
 import org.gdms.data.DataSourceFactory;
 import org.gdms.data.SourceAlreadyExistsException;
-<<<<<<< HEAD
 import org.gdms.data.db.DBSource;
 import org.gdms.data.db.DBTableSourceDefinition;
 import org.gdms.data.stream.StreamSource;
 import org.gdms.data.stream.StreamSourceDefinition;
-=======
->>>>>>> 3652eccc
 import org.gdms.driver.Driver;
 import org.gdms.driver.FileDriver;
 import org.gdms.driver.driverManager.DriverFilter;
@@ -78,14 +75,10 @@
 import org.orbisgis.view.geocatalog.io.ExportInFileOperation;
 import org.orbisgis.view.geocatalog.renderer.DataSourceListCellRenderer;
 import org.orbisgis.view.geocatalog.sourceWizards.db.TableExportPanel;
-<<<<<<< HEAD
 import org.orbisgis.view.geocatalog.sourceWizards.db.TableSelectionPanel;
 import org.orbisgis.view.geocatalog.sourceWizards.wms.LayerConfigurationPanel;
 import org.orbisgis.view.geocatalog.sourceWizards.wms.SRSPanel;
 import org.orbisgis.view.geocatalog.sourceWizards.wms.WMSConnectionPanel;
-=======
-import org.orbisgis.view.geocatalog.sourceWizards.db.TableImportPanel;
->>>>>>> 3652eccc
 import org.orbisgis.view.icons.OrbisGISIcon;
 import org.orbisgis.view.table.TableEditableElement;
 import org.xnap.commons.i18n.I18n;
@@ -318,21 +311,8 @@
          */
         public void onMenuAddFromDataBase() {
                 SourceManager sm = getDataManager().getSourceManager();
-<<<<<<< HEAD
-                final ConnectionPanel firstPanel = new ConnectionPanel(sm);
-                final TableSelectionPanel secondPanel = new TableSelectionPanel(
-                        firstPanel);
-
-                if (UIFactory.showDialog(new UIPanel[]{firstPanel, secondPanel})) {
-                        for (DBSource dBSource : secondPanel.getSelectedDBSources()) {
-                                String name = sm.getUniqueName(dBSource.getTableName().toString());
-                                sm.register(name, new DBTableSourceDefinition(dBSource));
-                        }
-                }
-=======
                 TableImportPanel tableImportPanel = new TableImportPanel(sm);
                 tableImportPanel.setVisible(true);
->>>>>>> 3652eccc
         }
 
         /**
@@ -425,10 +405,6 @@
                 SourceManager sm = dm.getSourceManager();
                 String[] res = getSelectedSources();
                 TableExportPanel tableExportPanel = new TableExportPanel(res, sm);
-<<<<<<< HEAD
-
-=======
->>>>>>> 3652eccc
                 tableExportPanel.setVisible(true);
         }
 
@@ -457,7 +433,6 @@
                                         }
                                 });
 
-<<<<<<< HEAD
                         }
                 }
         }
@@ -489,8 +464,6 @@
                                         StreamSourceDefinition streamSourceDefinition = new StreamSourceDefinition(wmsSource);
                                         sm.register(uniqueLayerName, streamSourceDefinition);
                                 }
-=======
->>>>>>> 3652eccc
                         }
                 }
         }
@@ -597,9 +570,6 @@
                                 this,
                                 "onMenuSaveInDB"));
                         saveMenu.add(saveInDBItem);
-<<<<<<< HEAD
-
-=======
                         //Popup:Open attributes
                         JMenuItem openTableMenu = new JMenuItem(I18N.tr("Open the attributes"),
                                 OrbisGISIcon.getIcon("openattributes"));
@@ -607,7 +577,6 @@
                                 this, "onMenuShowTable"));
                         rootMenu.add(openTableMenu);
                         
->>>>>>> 3652eccc
                 }
 
                 rootMenu.addSeparator();
