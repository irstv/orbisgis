--- conflicted
+++ resolved
@@ -1,10 +1,11 @@
 /**
- * The GDMS library (Generic Datasource Management System) is a middleware
- * dedicated to the management of various kinds of data-sources such as spatial
- * vectorial data or alphanumeric. Based on the JTS library and conform to the
- * OGC simple feature access specifications, it provides a complete and robust
- * API to manipulate in a SQL way remote DBMS (PostgreSQL, H2...) or flat files
- * (.shp, .csv...).
+ * The GDMS library (Generic Datasource Management System)
+ * is a middleware dedicated to the management of various kinds of
+ * data-sources such as spatial vectorial data or alphanumeric. Based
+ * on the JTS library and conform to the OGC simple feature access
+ * specifications, it provides a complete and robust API to manipulate
+ * in a SQL way remote DBMS (PostgreSQL, H2...) or flat files (.shp,
+ * .csv...).
  *
  * Gdms is distributed under GPL 3 license. It is produced by the "Atelier SIG"
  * team of the IRSTV Institute <http://www.irstv.fr/> CNRS FR 2488.
@@ -27,7 +28,8 @@
  *
  * For more information, please consult: <http://www.orbisgis.org/>
  *
- * or contact directly: info@orbisgis.org
+ * or contact directly:
+ * info@orbisgis.org
  */
 package org.gdms.sql.function;
 
@@ -47,7 +49,6 @@
 
 public class DistanceTest extends FunctionTest {
 
-<<<<<<< HEAD
         /**
          * Test the ST_PointAlongLine function
          * @throws Exception
@@ -153,115 +154,6 @@
                 Value result = evaluate(sT_ProjectTo, values);
                 assertTrue(result.getAsGeometry().equals(expectedGeom));
         }
-        
-=======
-    /**
-     * Test the ST_PointAlongLine function
-     *
-     * @throws Exception
-     */
-    @Test
-    public void testST_PointAlongLine() throws Exception {
-        ST_LocateAlong sT_PointAlongLine = new ST_LocateAlong();
-        Polygon geom = (Polygon) wktReader.read("POLYGON ((100 300, 300 300, 300 100, 100 100, 100 300))");
-        Value[] values = new Value[]{ValueFactory.createValue(geom), ValueFactory.createValue(0.5), ValueFactory.createValue(10)};
-        Value result = evaluate(sT_PointAlongLine, values);
-        Geometry input = wktReader.read("MULTIPOINT ((310 200), (90 200), (200 310), (200 90))");
-        assertTrue(result.getAsGeometry().equals(input));
-    }
-
-    /**
-     * Test the ST_PointAlongLine function
-     *
-     * @throws Exception
-     */
-    @Test
-    public void testNegativeOffSetST_PointAlongLine() throws Exception {
-        ST_LocateAlong sT_PointAlongLine = new ST_LocateAlong();
-        Polygon geom = (Polygon) wktReader.read("POLYGON ((100 300, 300 300, 300 100, 100 100, 100 300))");
-        Value[] values = new Value[]{ValueFactory.createValue(geom), ValueFactory.createValue(0.5), ValueFactory.createValue(-10)};
-        Value result = evaluate(sT_PointAlongLine, values);
-        Geometry input = wktReader.read("MULTIPOINT ((200 110), (290 200), (200 290), (110 200))");
-        assertTrue(result.getAsGeometry().equals(input));
-    }
-
-    @Test
-    public void testST_PointAlongLineWithHole() throws Exception {
-        ST_LocateAlong sT_PointAlongLine = new ST_LocateAlong();
-        Polygon geom = (Polygon) wktReader.read("POLYGON ((100 300, 300 300, 300 100, 100 100, 100 300), (150 240, 250 240, 250 160, 150 160, 150 240))");
-        Value[] values = new Value[]{ValueFactory.createValue(geom), ValueFactory.createValue(0.5), ValueFactory.createValue(10)};
-        Value result = evaluate(sT_PointAlongLine, values);
-        Geometry input = wktReader.read("MULTIPOINT ((310 200), (90 200), (200 310), (200 90))");
-        assertTrue(result.getAsGeometry().equals(input));
-    }
-
-    @Test
-    public void testST_PointAlongLineWithLine() throws Exception {
-        ST_LocateAlong sT_PointAlongLine = new ST_LocateAlong();
-        LineString geom = (LineString) wktReader.read("LINESTRING (100 300, 300 300, 300 100)");
-        Value[] values = new Value[]{ValueFactory.createValue(geom), ValueFactory.createValue(0.5), ValueFactory.createValue(10)};
-        Value result = evaluate(sT_PointAlongLine, values);
-        Geometry input = wktReader.read("MULTIPOINT ((310 200), (200 310))");
-        assertTrue(result.getAsGeometry().equals(input));
-    }
-
-    @Test
-    public void testST_PointAlongLineCollection() throws Exception {
-        ST_LocateAlong sT_PointAlongLine = new ST_LocateAlong();
-        Geometry geom = wktReader.read("GEOMETRYCOLLECTION (POLYGON ((100 300, 350 300, 350 100, 100 100, 100 300)), LINESTRING (100 350, 350 350), LINESTRING (50 300, 50 100))");
-        Value[] values = new Value[]{ValueFactory.createValue(geom), ValueFactory.createValue(0.5), ValueFactory.createValue(10)};
-        Value result = evaluate(sT_PointAlongLine, values);
-        Geometry input = wktReader.read("MULTIPOINT ((225 310), (225 360), (90 200), (360 200), (60 200), (225 90))");
-        assertTrue(result.getAsGeometry().equals(input));
-    }
-
-    @Test
-    public void testST_FurthestPoint() throws Exception {
-        ST_FurthestPoint sT_FurthestPoint = new ST_FurthestPoint();
-        Geometry geom = wktReader.read("LINESTRING(0 1, 20 8, 20 0)");
-        Geometry base = wktReader.read("POINT(0 0)");
-        Geometry expectedGeom = wktReader.read("POINT(20 8)");
-        Value[] values = new Value[]{ValueFactory.createValue(base),
-            ValueFactory.createValue(geom)};
-        Value result = evaluate(sT_FurthestPoint, values);
-        assertTrue(result.getAsGeometry().equals(expectedGeom));
-    }
-
-    @Test
-    public void testST_NearestPoints() throws Exception {
-        ST_NearestPoints sT_NearestPoints = new ST_NearestPoints();
-        Geometry geom = wktReader.read("POLYGON ((150 420, 110 150, 305 148, 300 360, 150 420))");
-        Geometry base = wktReader.read("POINT (40 270)");
-        Geometry expectedGeom = wktReader.read("POINT (125.89261744966443 257.2751677852349)");
-        Value[] values = new Value[]{ValueFactory.createValue(base),
-            ValueFactory.createValue(geom)};
-        Value result = evaluate(sT_NearestPoints, values);
-        assertTrue(result.getAsGeometry().equals(expectedGeom));
-    }
-
-    @Test
-    public void testST_ProjectTo() throws Exception {
-        ST_ProjectTo sT_ProjectTo = new ST_ProjectTo();
-        Geometry geom = wktReader.read("LINESTRING (-5 5, 11 5)");
-        Geometry base = wktReader.read("POINT(0 0)");
-        Geometry expectedGeom = wktReader.read("POINT (0 5)");
-        Value[] values = new Value[]{ValueFactory.createValue(base),
-            ValueFactory.createValue(geom)};
-        Value result = evaluate(sT_ProjectTo, values);
-        assertTrue(result.getAsGeometry().equals(expectedGeom));
-    }
-
-    @Test
-    public void testST_ProjectTo1() throws Exception {
-        ST_ProjectTo sT_ProjectTo = new ST_ProjectTo();
-        Geometry geom = wktReader.read("MULTILINESTRING ((-5 5, 11 5), (-5 -2, 20 -2))");
-        Geometry base = wktReader.read("POINT(0 0)");
-        Geometry expectedGeom = wktReader.read("POINT (0 -2)");
-        Value[] values = new Value[]{ValueFactory.createValue(base),
-            ValueFactory.createValue(geom)};
-        Value result = evaluate(sT_ProjectTo, values);
-        assertTrue(result.getAsGeometry().equals(expectedGeom));
-    }
 
     @Test
     public void testST_ProjectTo2() throws Exception {
@@ -270,7 +162,7 @@
         Geometry base = wktReader.read("POINT(5 5)");
         Geometry expectedGeom = wktReader.read("POINT (5 0)");
         Value[] values = new Value[]{ValueFactory.createValue(base),
-            ValueFactory.createValue(geom)};
+                ValueFactory.createValue(geom)};
         Value result = evaluate(sT_ProjectTo, values);
         assertTrue(result.getAsGeometry().equals(expectedGeom));
     }
@@ -283,7 +175,7 @@
         Geometry base = wktReader.read("POINT (357904 6789139)");
         Geometry expectedGeom = wktReader.read("POINT (357909.56128031184 6789289.879952809)");
         Value[] values = new Value[]{ValueFactory.createValue(base),
-            ValueFactory.createValue(geom)};
+                ValueFactory.createValue(geom)};
         Value result = evaluate(sT_ProjectTo, values);
         assertTrue(result.getAsGeometry().equals(expectedGeom));
     }
@@ -295,7 +187,7 @@
         Geometry base = wktReader.read("POINT( 0 5)");
         Geometry expectedGeom = wktReader.read("POINT (10 0)");
         Value[] values = new Value[]{ValueFactory.createValue(base),
-            ValueFactory.createValue(geom)};
+                ValueFactory.createValue(geom)};
         Value result = evaluate(sT_ProjectTo, values);
         assertTrue(result.getAsGeometry().equals(expectedGeom));
     }
@@ -307,9 +199,8 @@
         Geometry base = wktReader.read("POINT(22 5)");
         Geometry expectedGeom = wktReader.read("POINT (20 0)");
         Value[] values = new Value[]{ValueFactory.createValue(base),
-            ValueFactory.createValue(geom)};
-        Value result = evaluate(sT_ProjectTo, values);
-        assertTrue(result.getAsGeometry().equals(expectedGeom));
-    }
->>>>>>> 1d0c6b97
+                ValueFactory.createValue(geom)};
+        Value result = evaluate(sT_ProjectTo, values);
+        assertTrue(result.getAsGeometry().equals(expectedGeom));
+    }
 }