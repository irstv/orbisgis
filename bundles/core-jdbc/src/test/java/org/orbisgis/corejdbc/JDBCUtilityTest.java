/*
 * OrbisGIS is a GIS application dedicated to scientific spatial simulation.
 * This cross-platform GIS is developed at French IRSTV institute and is able to
 * manipulate and create vector and raster spatial information.
 *
 * OrbisGIS is distributed under GPL 3 license. It is produced by the "Atelier SIG"
 * team of the IRSTV Institute <http://www.irstv.fr/> CNRS FR 2488.
 *
 * Copyright (C) 2007-2014 IRSTV (FR CNRS 2488)
 *
 * This file is part of OrbisGIS.
 *
 * OrbisGIS is free software: you can redistribute it and/or modify it under the
 * terms of the GNU General Public License as published by the Free Software
 * Foundation, either version 3 of the License, or (at your option) any later
 * version.
 *
 * OrbisGIS is distributed in the hope that it will be useful, but WITHOUT ANY
 * WARRANTY; without even the implied warranty of MERCHANTABILITY or FITNESS FOR
 * A PARTICULAR PURPOSE. See the GNU General Public License for more details.
 *
 * You should have received a copy of the GNU General Public License along with
 * OrbisGIS. If not, see <http://www.gnu.org/licenses/>.
 *
 * For more information, please consult: <http://www.orbisgis.org/>
 * or contact directly:
 * info_at_ orbisgis.org
 */
package org.orbisgis.corejdbc;

import org.h2gis.h2spatial.ut.SpatialH2UT;
import org.h2gis.utilities.SFSUtilities;
import org.junit.AfterClass;
import org.junit.BeforeClass;
import org.junit.Test;
import org.orbisgis.progress.NullProgressMonitor;

import java.sql.Connection;
import java.sql.SQLException;
import java.sql.Statement;
import java.util.*;

import static org.junit.Assert.assertEquals;
import static org.junit.Assert.assertTrue;

/**
 * @author Nicolas Fortin
 */
public class JDBCUtilityTest {
    private static Connection connection;

    @BeforeClass
    public static void tearUp() throws Exception {
        connection = SFSUtilities.wrapConnection(SpatialH2UT.createSpatialDataBase(JDBCUtilityTest.class.getSimpleName(), true));
    }

    @AfterClass
    public static void tearDown() throws Exception {
        if(connection!=null) {
            connection.close();
        }
    }

    @Test
    public void sortTest() throws SQLException {
        try(Statement st = connection.createStatement()) {
            st.execute("DROP TABLE INTTABLE IF EXISTS");
            try {
                // Test without PK
                st.execute("CREATE TABLE INTTABLE (\"vals\" integer)");
                st.execute("INSERT INTO INTTABLE VALUES (20), (5), (15), (4), (1)");
                // Test ascending
                Collection<Integer> sortedRowId = ReadTable.getSortedColumnRowIndex(connection, "INTTABLE", "vals", true, new NullProgressMonitor());
                Iterator<Integer> itTest = sortedRowId.iterator();
                assertEquals(5, itTest.next().intValue());
                assertEquals(4, itTest.next().intValue());
                assertEquals(2, itTest.next().intValue());
                assertEquals(3, itTest.next().intValue());
                assertEquals(1, itTest.next().intValue());
                // Test descending
                sortedRowId = ReadTable.getSortedColumnRowIndex(connection, "INTTABLE", "vals", false, new NullProgressMonitor());
                itTest = sortedRowId.iterator();
                assertEquals(1, itTest.next().intValue());
                assertEquals(3, itTest.next().intValue());
                assertEquals(2, itTest.next().intValue());
                assertEquals(4, itTest.next().intValue());
                assertEquals(5, itTest.next().intValue());
            } finally {
                st.execute("DROP TABLE INTTABLE IF EXISTS");
            }
            st.execute("DROP TABLE INTTABLE IF EXISTS");
            try {
                // Test with PK
                st.execute("CREATE TABLE INTTABLE (id integer primary key, \"vals\" integer)");
                st.execute("INSERT INTO INTTABLE VALUES (1,20), (2,5), (4,15), (8,4), (16,1)");
                // Test ascending
                Collection<Integer> sortedRowId = ReadTable.getSortedColumnRowIndex(connection, "INTTABLE", "vals", true, new NullProgressMonitor());
                Iterator<Integer> itTest = sortedRowId.iterator();
                assertEquals(5, itTest.next().intValue());
                assertEquals(4, itTest.next().intValue());
                assertEquals(2, itTest.next().intValue());
                assertEquals(3, itTest.next().intValue());
                assertEquals(1, itTest.next().intValue());
                // Test descending
                sortedRowId = ReadTable.getSortedColumnRowIndex(connection, "INTTABLE", "vals", false, new NullProgressMonitor());
                itTest = sortedRowId.iterator();
                assertEquals(1, itTest.next().intValue());
                assertEquals(3, itTest.next().intValue());
                assertEquals(2, itTest.next().intValue());
                assertEquals(4, itTest.next().intValue());
                assertEquals(5, itTest.next().intValue());
            } finally {
                st.execute("DROP TABLE inttable IF EXISTS");
            }
        }
    }

    private static void checkStats(String[] props) {
        assertEquals(0, Double.valueOf(props[ReadTable.STATS.MIN.ordinal()]).intValue());
        assertEquals(78, Double.valueOf(props[ReadTable.STATS.MAX.ordinal()]).intValue());
        assertEquals(19.5, Double.valueOf(props[ReadTable.STATS.AVG.ordinal()]),1e-12);
        assertEquals(10, Double.valueOf(props[ReadTable.STATS.COUNT.ordinal()]).intValue());
        assertEquals(24.998888864196434, Double.valueOf(props[ReadTable.STATS.STDDEV_SAMP.ordinal()]),1e-15);
        assertEquals(195, Double.valueOf(props[ReadTable.STATS.SUM.ordinal()]).intValue());
    }

    @Test
    public void testStats() throws SQLException {
        Set<Integer> indexes = new TreeSet<>(Arrays.asList(new Integer[]{0, 2, 3, 4, 8, 10, 15, 30, 45, 78}));
        try(Statement st = connection.createStatement()) {
            String table = CreateTable.createIndexTempTable(connection, new NullProgressMonitor(), indexes, 5);
            // Do stats using sql
            String[] props = ReadTable.computeStatsSQL(connection, table, "ROWID", new NullProgressMonitor());
            checkStats(props);
            // Do stats using apache math
            props = ReadTable.computeStatsLocal(connection, table, "ROWID",getSortedSet(1,11) , new NullProgressMonitor());
            checkStats(props);
            st.execute("DROP TABLE "+table);
        }
    }

    private static SortedSet<Integer> getSortedSet(int begin,int end) {
        SortedSet<Integer> set = new TreeSet<>();
        for(int i = begin; i < end; i++) {
            set.add(i);
        }
        return set;
    }

    @Test
    public void testSelection() throws SQLException {
        try(Statement st = connection.createStatement()) {
            st.execute("DROP TABLE IF EXISTS TEST");
            st.execute("CREATE TABLE TEST(gid integer primary key auto_increment, geom MULTIPOLYGON)");
            st.execute("INSERT INTO TEST(geom) VALUES ('MULTIPOLYGON (((-111 -24, -121 17, -69 25, -66 -38, -111 -24)))'), " +
                    "('MULTIPOLYGON (((-50 -2, -59 50, 48 48, -20 20, -50 -2)))'), " +
                    "('MULTIPOLYGON (((-75 -67, -38 -16, 44 24, 99 26, 112 4, -35 -79, -75 -67)))');");

        }
    }

    @Test
<<<<<<< HEAD
    public void pkTest() throws SQLException {
        // Issue https://github.com/irstv/orbisgis/issues/662
        // Cannot use _ROWID_ in conjunction with spatial index
        // TODO remove unit test when issue is fixed
        try(Statement st = connection.createStatement()) {
            st.execute("DROP TABLE IF EXISTS TEST");
            st.execute("CREATE TABLE TEST(gid integer auto_increment, geom MULTIPOLYGON)");
            assertEquals("_ROWID_", MetaData.getPkName(connection, "TEST", true));
            st.execute("CREATE SPATIAL INDEX ON TEST(geom)");
            assertEquals("", MetaData.getPkName(connection, "TEST", true));
        }
=======
    public void testColumnInfos() throws SQLException {
        Locale oldLocale = Locale.getDefault();
        Locale.setDefault(Locale.ENGLISH);
        try(Statement st = connection.createStatement()) {
            st.execute("DROP TABLE IF EXISTS TESTMETA");
            st.execute("CREATE TABLE TESTMETA(gid integer primary key auto_increment, geom MULTIPOLYGON, value double)");
            st.execute("ALTER TABLE TESTMETA ADD CHECK (value > 5)");
        }
        String meta = MetaData.getColumnInformations(connection.getMetaData(), "TESTMETA", 1);
        assertTrue(meta.startsWith("\n" +
                "Field name :\tGID\n" +
                "Field type :\tINTEGER\n" +
                "Size :\t10\n" +
                "Decimal digits :\t0\n" +
                "Nullable : NO\n" +
                "Default value :\t(NEXT VALUE FOR PUBLIC."));
        assertTrue(meta.endsWith("Auto increment :\tYES\n" +
                "Constraints :\n" +
                "\tType :\tother index\n"));
        meta = MetaData.getColumnInformations(connection.getMetaData(), "TESTMETA", 2);
        assertEquals("\n" +
                "Field name :\tGEOM\n" +
                "Field type :\tGEOMETRY\n" +
                "Size :\t6\n" +
                "Decimal digits :\t0\n" +
                "Nullable : allows NULL values\n" +
                "Default value :\tnull\n" +
                "Auto increment :\tNO\n" +
                "Constraints :\n", meta);
        meta = MetaData.getColumnInformations(connection.getMetaData(), "TESTMETA", 3);
        assertEquals("\n" +
                "Field name :\tVALUE\n" +
                "Field type :\tDOUBLE\n" +
                "Size :\t17\n" +
                "Decimal digits :\t0\n" +
                "Nullable : allows NULL values\n" +
                "Default value :\tnull\n" +
                "Auto increment :\tNO\n" +
                "Constraints :\n", meta);
        Locale.setDefault(oldLocale);
>>>>>>> 2c18e58d
    }
}<|MERGE_RESOLUTION|>--- conflicted
+++ resolved
@@ -160,19 +160,6 @@
     }
 
     @Test
-<<<<<<< HEAD
-    public void pkTest() throws SQLException {
-        // Issue https://github.com/irstv/orbisgis/issues/662
-        // Cannot use _ROWID_ in conjunction with spatial index
-        // TODO remove unit test when issue is fixed
-        try(Statement st = connection.createStatement()) {
-            st.execute("DROP TABLE IF EXISTS TEST");
-            st.execute("CREATE TABLE TEST(gid integer auto_increment, geom MULTIPOLYGON)");
-            assertEquals("_ROWID_", MetaData.getPkName(connection, "TEST", true));
-            st.execute("CREATE SPATIAL INDEX ON TEST(geom)");
-            assertEquals("", MetaData.getPkName(connection, "TEST", true));
-        }
-=======
     public void testColumnInfos() throws SQLException {
         Locale oldLocale = Locale.getDefault();
         Locale.setDefault(Locale.ENGLISH);
@@ -213,6 +200,19 @@
                 "Auto increment :\tNO\n" +
                 "Constraints :\n", meta);
         Locale.setDefault(oldLocale);
->>>>>>> 2c18e58d
+    }
+
+    @Test
+    public void pkTest() throws SQLException {
+        // Issue https://github.com/irstv/orbisgis/issues/662
+        // Cannot use _ROWID_ in conjunction with spatial index
+        // TODO remove unit test when issue is fixed
+        try(Statement st = connection.createStatement()) {
+            st.execute("DROP TABLE IF EXISTS TEST");
+            st.execute("CREATE TABLE TEST(gid integer auto_increment, geom MULTIPOLYGON)");
+            assertEquals("_ROWID_", MetaData.getPkName(connection, "TEST", true));
+            st.execute("CREATE SPATIAL INDEX ON TEST(geom)");
+            assertEquals("", MetaData.getPkName(connection, "TEST", true));
+        }
     }
 }