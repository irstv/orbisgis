--- conflicted
+++ resolved
@@ -627,11 +627,7 @@
         } else {
             rowId = i;
         }
-<<<<<<< HEAD
-        boolean validRow = !(rowId == 0 || rowId > getRowCount() || (rowFilterIterator != null && !rowFilter.isEmpty() && (rowId < rowFilter.first() || rowId > rowFilter.last())));
-=======
         boolean validRow = !(rowId == 0 || rowId > getRowCount() || (rowFilter != null && (rowId < rowFilter.first() || rowId > rowFilter.last())));
->>>>>>> ec421410
         if(validRow) {
             updateRowCache();
         } else {
@@ -1562,14 +1558,13 @@
         public void run() {
             lastUsage = System.currentTimeMillis();
             status = STATUS.STARTED;
-<<<<<<< HEAD
             try (Connection connection = dataSource.getConnection()) {
                 boolean isH2 = JDBCUtilities.isH2DataBase(connection.getMetaData());
                 try (
                         Statement st = connection.createStatement(isH2 ? ResultSet.TYPE_SCROLL_SENSITIVE : ResultSet.TYPE_FORWARD_ONLY,
                                 ResultSet.CONCUR_READ_ONLY)) {
                     cancelStatement = st;
-                    st.setFetchSize(FETCH_SIZE);
+                    st.setFetchSize(SUB_RESULT_SET_FETCH_SIZE);
                     if (!isH2) {
                         // Memory optimisation for PostGre
                         connection.setAutoCommit(false);
@@ -1581,18 +1576,6 @@
                         while (lastUsage + RESULT_SET_TIMEOUT > System.currentTimeMillis() || openCount != 0) {
                             Thread.sleep(SLEEP_TIME);
                         }
-=======
-            try(Connection connection = dataSource.getConnection();
-                Statement st = connection.createStatement(ResultSet.TYPE_SCROLL_SENSITIVE,
-                    ResultSet.CONCUR_READ_ONLY)) {
-                cancelStatement = st;
-                st.setFetchSize(SUB_RESULT_SET_FETCH_SIZE);
-                try(ResultSet activeResultSet = st.executeQuery(command)) {
-                    resultSet = activeResultSet;
-                    status = STATUS.READY;
-                    while(lastUsage + RESULT_SET_TIMEOUT > System.currentTimeMillis() || openCount != 0) {
-                        Thread.sleep(SLEEP_TIME);
->>>>>>> ec421410
                     }
                 }
             } catch (Exception ex) {
