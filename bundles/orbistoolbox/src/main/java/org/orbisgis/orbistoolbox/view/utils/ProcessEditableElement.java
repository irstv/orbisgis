--- conflicted
+++ resolved
@@ -58,11 +58,7 @@
     /** Unique identifier of this ProcessEditableElement. */
     private final String ID;
 
-<<<<<<< HEAD
     public ProcessEditableElement(Process process, String ID){
-=======
-    public ProcessEditableElement(Process process, List<TreeNodeWps> listNode){
->>>>>>> a033021d
         this.process = process;
         this.outputDataMap = new HashMap<>();
         this.inputDataMap = new HashMap<>();
