/**
 * OrbisToolBox is an OrbisGIS plugin dedicated to create and manage processing.
 * <p/>
 * OrbisToolBox is distributed under GPL 3 license. It is produced by CNRS <http://www.cnrs.fr/> as part of the
 * MApUCE project, funded by the French Agence Nationale de la Recherche (ANR) under contract ANR-13-VBDU-0004.
 * <p/>
 * OrbisToolBox is free software: you can redistribute it and/or modify it under the terms of the GNU General Public
 * License as published by the Free Software Foundation, either version 3 of the License, or (at your option) any
 * later version.
 * <p/>
 * OrbisToolBox is distributed in the hope that it will be useful, but WITHOUT ANY WARRANTY; without even the implied
 * warranty of MERCHANTABILITY or FITNESS FOR A PARTICULAR PURPOSE. See the GNU General Public License for more details.
 * <p/>
 * You should have received a copy of the GNU General Public License along with OrbisToolBox. If not, see
 * <http://www.gnu.org/licenses/>.
 * <p/>
 * For more information, please consult: <http://www.orbisgis.org/> or contact directly: info_at_orbisgis.org
 */

package org.orbisgis.orbistoolbox.view.ui;

import net.miginfocom.swing.MigLayout;
import org.orbisgis.orbistoolbox.model.*;
import org.orbisgis.orbistoolbox.model.Output;
import org.orbisgis.orbistoolbox.model.Process;
import org.orbisgis.orbistoolbox.view.ToolBox;
import org.orbisgis.orbistoolbox.view.ui.dataui.DataUI;
import org.orbisgis.orbistoolbox.view.ui.dataui.DataUIManager;
import org.orbisgis.orbistoolbox.view.utils.ProcessExecutionData;
import org.orbisgis.orbistoolbox.view.utils.ToolBoxIcon;

import javax.swing.*;
import java.awt.*;
import java.awt.event.ActionListener;
import java.beans.EventHandler;
import java.util.ArrayList;
import java.util.List;

/**
 * Frame used to configure and run a process.
 *
 * @author Sylvain PALOMINOS
 **/

public class ProcessFrame extends JFrame {

    /** TabbedPane containing the configuration panel, the info panel and the execution panel */
    private JTabbedPane tabbedPane;
    /** Map of the label containing the outputs values and their identifier*/
<<<<<<< HEAD
    private List<JLabel> outputJLabelList;
=======
    private List<JLabel> outputList;
>>>>>>> a187b239
    /** DataUIManager used to create the UI corresponding the the data */
    private DataUIManager dataUIManager;
    /** Label containing the state of the process (running, completed or idle) */
    private JLabel stateLabel;

    private ProcessExecutionData processExecutionData;

    /**
     * Main constructor with no ProcessExecutionData.
     * @param process Process represented.
     * @param toolBox Toolbox
     */
    public ProcessFrame(Process process, ToolBox toolBox) {
        this.setLayout(new BorderLayout());

<<<<<<< HEAD
        outputJLabelList = new ArrayList<>();
=======
        outputList = new ArrayList<>();
>>>>>>> a187b239
        dataUIManager = toolBox.getDataUIManager();

        processExecutionData = new ProcessExecutionData(toolBox, process);
        processExecutionData.setState(ProcessExecutionData.ProcessState.IDLE);
        processExecutionData.setProcessFrame(this);
        processExecutionData.setInputDataMap(dataUIManager.getInputDefaultValues(process));
<<<<<<< HEAD
=======
        processExecutionData.setOutputDataMap(dataUIManager.getOutputDefaultValues(process));
>>>>>>> a187b239

        buildUI();
    }

    /**
     * Constructor with an existing processUIData.
     * @param processExecutionData Data for the UI
     * @param toolBox ToolBox
     */
    public ProcessFrame(ProcessExecutionData processExecutionData, ToolBox toolBox){
        this.setLayout(new BorderLayout());
        this.processExecutionData = processExecutionData;

<<<<<<< HEAD
        outputJLabelList = new ArrayList<>();
=======
        outputList = new ArrayList<>();
>>>>>>> a187b239
        dataUIManager = toolBox.getDataUIManager();

        buildUI();

        processExecutionData.setProcessFrame(this);
        if(processExecutionData.getState().equals(ProcessExecutionData.ProcessState.COMPLETED)){
<<<<<<< HEAD
            processExecutionData.validateProcessExecution();
=======
            List<String> results = new ArrayList<>();
            for(Map.Entry<URI, Object> entry : processExecutionData.getOutputDataMap().entrySet()){
                results.add(entry.getValue().toString());
            }
            processExecutionData.validateProcessExecution(results);
>>>>>>> a187b239
        }
    }

    /**
     * Build the UI of the ProcessFrame with the data of the processUIData.
     */
    private void buildUI(){
        //Adds to the tabbedPane the 3 panels
        tabbedPane = new JTabbedPane();
        tabbedPane.addTab("Configuration", buildUIConf(processExecutionData));
        tabbedPane.addTab("Information", buildUIInfo(processExecutionData));
        tabbedPane.addTab("Execution", buildUIExec(processExecutionData));
        this.add(tabbedPane, BorderLayout.CENTER);

        //Create and add the run button and the cancel button
        JPanel buttons = new JPanel(new MigLayout());
        JButton runButton = new JButton("run");
        runButton.addActionListener(EventHandler.create(ActionListener.class, this, "runProcess"));
        buttons.add(runButton);
        JButton cancelButton = new JButton("close");
        cancelButton.addActionListener(EventHandler.create(ActionListener.class, this, "close"));
        buttons.add(cancelButton);
        this.add(buttons, BorderLayout.PAGE_END);
    }

    /**
     * Returns the output data.
     * @return The output data.
     */
    public ProcessExecutionData getProcessExecutionData(){
        return processExecutionData;
    }

    /**
     * Run the process.
     */
    public void runProcess(){
        //Select the execution tab
        tabbedPane.setSelectedIndex(tabbedPane.getTabCount() - 1);
        processExecutionData.runProcess();
    }

    /**
     * Close this windows.
     */
    public void close(){
        processExecutionData.setProcessFrame(null);
        this.dispose();
    }

    /**
     * Build the UI of the given process according to the given data.
     * @param processExecutionData Process data.
     * @return The UI for the configuration of the process.
     */
    public JComponent buildUIConf(ProcessExecutionData processExecutionData){
        JPanel panel = new JPanel(new MigLayout("fill"));
        //For each input, display its title, its abstract and gets its UI from the dataUIManager
        for(Input i : processExecutionData.getProcess().getInput()){
            JPanel inputPanel = new JPanel(new MigLayout("fill"));
            inputPanel.setBorder(BorderFactory.createTitledBorder(i.getTitle()));
            JLabel inputAbstrac = new JLabel(i.getAbstrac());
            inputAbstrac.setFont(inputAbstrac.getFont().deriveFont(Font.ITALIC));
            inputPanel.add(inputAbstrac, "wrap");
            DataUI dataUI = dataUIManager.getDataUI(i.getDataDescription().getClass());
            if(dataUI!=null) {
                inputPanel.add(dataUI.createUI(i, processExecutionData.getInputDataMap()), "wrap");
            }
            panel.add(inputPanel, "growx, wrap");
        }

        //For each output, display its title, its abstract and gets its UI from the dataUIManager
        for(Output o : processExecutionData.getProcess().getOutput()){
            DataUI dataUI = dataUIManager.getDataUI(o.getDataDescription().getClass());
            if(dataUI!=null) {
                JComponent component = dataUI.createUI(o, processExecutionData.getOutputDataMap());
                if(component != null) {
                    JPanel outputPanel = new JPanel(new MigLayout("fill"));
                    outputPanel.setBorder(BorderFactory.createTitledBorder(o.getTitle()));
                    JLabel outputAbstrac = new JLabel(o.getAbstrac());
                    outputAbstrac.setFont(outputAbstrac.getFont().deriveFont(Font.ITALIC));
                    outputPanel.add(outputAbstrac, "wrap");
                    outputPanel.add(component, "wrap");
                    panel.add(outputPanel, "growx, wrap");
                }
            }
        }

        return panel;
    }

    /**
     * Build the UI of the given process according to the given data.
     * @param processExecutionData Process data.
     * @return The UI for the configuration of the process.
     */
    public JComponent buildUIInfo(ProcessExecutionData processExecutionData){
        JPanel panel = new JPanel(new MigLayout("fill"));
        Process p  = processExecutionData.getProcess();
        //Process info
        JLabel titleContentLabel = new JLabel(p.getTitle());
        JLabel abstracContentLabel = new JLabel();
        if(p.getAbstrac() != null) {
            abstracContentLabel.setText(p.getAbstrac());
        }
        else{
            abstracContentLabel.setText("-");
            abstracContentLabel.setFont(abstracContentLabel.getFont().deriveFont(Font.ITALIC));
        }

        JPanel processPanel = new JPanel(new MigLayout());
        processPanel.setBorder(BorderFactory.createTitledBorder("Process :"));
        processPanel.add(titleContentLabel, "wrap, align left");
        processPanel.add(abstracContentLabel, "wrap, align left");

        //Input info
        JPanel inputPanel = new JPanel(new MigLayout());
        inputPanel.setBorder(BorderFactory.createTitledBorder("Inputs :"));

        for(Input i : p.getInput()){
            inputPanel.add(new JLabel(getIconFromData(i.getDataDescription())));
            inputPanel.add(new JLabel(i.getTitle()), "align left, wrap");
            if(i.getAbstrac() != null) {
                JLabel abstrac = new JLabel(i.getAbstrac());
                abstrac.setFont(abstrac.getFont().deriveFont(Font.ITALIC));
                inputPanel.add(abstrac, "span 2, wrap");
            }
            else {
                inputPanel.add(new JLabel("-"), "span 2, wrap");
            }
        }

        //Output info
        JPanel outputPanel = new JPanel(new MigLayout());
        outputPanel.setBorder(BorderFactory.createTitledBorder("Outputs :"));

        for(Output o : p.getOutput()){
            outputPanel.add(new JLabel(getIconFromData(o.getDataDescription())));
            outputPanel.add(new JLabel(o.getTitle()), "align left, wrap");
            if(o.getAbstrac() != null) {
                JLabel abstrac = new JLabel(o.getAbstrac());
                abstrac.setFont(abstrac.getFont().deriveFont(Font.ITALIC));
                outputPanel.add(abstrac, "span 2, wrap");
            }
            else {
                outputPanel.add(new JLabel("-"), "align center, span 2, wrap");
            }
        }

        panel.add(processPanel, "growx, wrap");
        panel.add(inputPanel, "growx, wrap");
        panel.add(outputPanel, "growx, wrap");

        return panel;
    }

    /**
     * Read the given DataDescription and try to find an icon corresponding to the type represented.
     * @param dataDescription DataDescription containing the data type.
     * @return An ImageIcon corresponding to the type.
     */
    private ImageIcon getIconFromData(DataDescription dataDescription) {
        if(dataDescription instanceof LiteralData) {
            LiteralData ld = (LiteralData)dataDescription;
            DataType dataType = DataType.STRING;
            if(ld.getValue() != null && ld.getValue().getDataType()!= null) {
                dataType = ld.getValue().getDataType();
            }
            switch (dataType) {
                case STRING:
                    return ToolBoxIcon.getIcon("string");
                case UNSIGNED_BYTE:
                case SHORT:
                case LONG:
                case BYTE:
                case INTEGER:
                case DOUBLE:
                case FLOAT:
                    return ToolBoxIcon.getIcon("number");
                case BOOLEAN:
                    return ToolBoxIcon.getIcon("boolean");
                default:
                    return ToolBoxIcon.getIcon("undefined");
            }
        }
        return ToolBoxIcon.getIcon("undefined");
    }

    /**
     * Build the UI of the given process according to the given data.
     * @param processExecutionData Process data.
     * @return The UI for the configuration of the process.
     */
    public JComponent buildUIExec(ProcessExecutionData processExecutionData){
        JPanel panel = new JPanel(new MigLayout("fill"));

        JPanel executorPanel = new JPanel(new MigLayout());
        executorPanel.setBorder(BorderFactory.createTitledBorder("Executor :"));
        executorPanel.add(new JLabel("localhost"));

        JPanel statusPanel = new JPanel(new MigLayout());
        statusPanel.setBorder(BorderFactory.createTitledBorder("Status :"));
        stateLabel = new JLabel(processExecutionData.getState().getValue());
        statusPanel.add(stateLabel);

        JPanel resultPanel = new JPanel(new MigLayout());
        resultPanel.setBorder(BorderFactory.createTitledBorder("Result :"));
        for(Output o : processExecutionData.getProcess().getOutput()) {
            JLabel title = new JLabel(o.getTitle()+" : ");
            JLabel result = new JLabel();
            result.putClientProperty("URI", o.getIdentifier());
<<<<<<< HEAD
            outputJLabelList.add(result);
=======
            outputList.add(result);
>>>>>>> a187b239
            resultPanel.add(title);
            resultPanel.add(result, "wrap");
        }

        panel.add(executorPanel, "growx, wrap");
        panel.add(statusPanel, "growx, wrap");
        panel.add(resultPanel, "growx, wrap");

        return panel;
    }

    /**
     * Sets the outputs label with the outputs results.
     * @param outputs Outputs results.
     */
    public void setOutputs(List<String> outputs, String state) {
<<<<<<< HEAD
        for(int i=0; i<outputs.size(); i++) {
            outputJLabelList.get(i).setText(outputs.get(i));
=======
        for (int i=0; i<outputs.size(); i++) {
            outputList.get(i).setText(outputs.get(i));
>>>>>>> a187b239
        }
        stateLabel.setText(state);
    }
}<|MERGE_RESOLUTION|>--- conflicted
+++ resolved
@@ -33,8 +33,10 @@
 import java.awt.*;
 import java.awt.event.ActionListener;
 import java.beans.EventHandler;
+import java.net.URI;
 import java.util.ArrayList;
 import java.util.List;
+import java.util.Map;
 
 /**
  * Frame used to configure and run a process.
@@ -47,11 +49,7 @@
     /** TabbedPane containing the configuration panel, the info panel and the execution panel */
     private JTabbedPane tabbedPane;
     /** Map of the label containing the outputs values and their identifier*/
-<<<<<<< HEAD
     private List<JLabel> outputJLabelList;
-=======
-    private List<JLabel> outputList;
->>>>>>> a187b239
     /** DataUIManager used to create the UI corresponding the the data */
     private DataUIManager dataUIManager;
     /** Label containing the state of the process (running, completed or idle) */
@@ -67,21 +65,14 @@
     public ProcessFrame(Process process, ToolBox toolBox) {
         this.setLayout(new BorderLayout());
 
-<<<<<<< HEAD
         outputJLabelList = new ArrayList<>();
-=======
-        outputList = new ArrayList<>();
->>>>>>> a187b239
         dataUIManager = toolBox.getDataUIManager();
 
         processExecutionData = new ProcessExecutionData(toolBox, process);
         processExecutionData.setState(ProcessExecutionData.ProcessState.IDLE);
         processExecutionData.setProcessFrame(this);
         processExecutionData.setInputDataMap(dataUIManager.getInputDefaultValues(process));
-<<<<<<< HEAD
-=======
         processExecutionData.setOutputDataMap(dataUIManager.getOutputDefaultValues(process));
->>>>>>> a187b239
 
         buildUI();
     }
@@ -95,26 +86,18 @@
         this.setLayout(new BorderLayout());
         this.processExecutionData = processExecutionData;
 
-<<<<<<< HEAD
         outputJLabelList = new ArrayList<>();
-=======
-        outputList = new ArrayList<>();
->>>>>>> a187b239
         dataUIManager = toolBox.getDataUIManager();
 
         buildUI();
 
         processExecutionData.setProcessFrame(this);
         if(processExecutionData.getState().equals(ProcessExecutionData.ProcessState.COMPLETED)){
-<<<<<<< HEAD
-            processExecutionData.validateProcessExecution();
-=======
             List<String> results = new ArrayList<>();
             for(Map.Entry<URI, Object> entry : processExecutionData.getOutputDataMap().entrySet()){
                 results.add(entry.getValue().toString());
             }
             processExecutionData.validateProcessExecution(results);
->>>>>>> a187b239
         }
     }
 
@@ -326,11 +309,7 @@
             JLabel title = new JLabel(o.getTitle()+" : ");
             JLabel result = new JLabel();
             result.putClientProperty("URI", o.getIdentifier());
-<<<<<<< HEAD
             outputJLabelList.add(result);
-=======
-            outputList.add(result);
->>>>>>> a187b239
             resultPanel.add(title);
             resultPanel.add(result, "wrap");
         }
@@ -347,13 +326,8 @@
      * @param outputs Outputs results.
      */
     public void setOutputs(List<String> outputs, String state) {
-<<<<<<< HEAD
         for(int i=0; i<outputs.size(); i++) {
             outputJLabelList.get(i).setText(outputs.get(i));
-=======
-        for (int i=0; i<outputs.size(); i++) {
-            outputList.get(i).setText(outputs.get(i));
->>>>>>> a187b239
         }
         stateLabel.setText(state);
     }
