/**
 * OrbisToolBox is an OrbisGIS plugin dedicated to create and manage processing.
 * <p/>
 * OrbisToolBox is distributed under GPL 3 license. It is produced by CNRS <http://www.cnrs.fr/> as part of the
 * MApUCE project, funded by the French Agence Nationale de la Recherche (ANR) under contract ANR-13-VBDU-0004.
 * <p/>
 * OrbisToolBox is free software: you can redistribute it and/or modify it under the terms of the GNU General Public
 * License as published by the Free Software Foundation, either version 3 of the License, or (at your option) any
 * later version.
 * <p/>
 * OrbisToolBox is distributed in the hope that it will be useful, but WITHOUT ANY WARRANTY; without even the implied
 * warranty of MERCHANTABILITY or FITNESS FOR A PARTICULAR PURPOSE. See the GNU General Public License for more details.
 * <p/>
 * You should have received a copy of the GNU General Public License along with OrbisToolBox. If not, see
 * <http://www.gnu.org/licenses/>.
 * <p/>
 * For more information, please consult: <http://www.orbisgis.org/> or contact directly: info_at_orbisgis.org
 */

package org.orbisgis.orbistoolbox.controller.processexecution;

import groovy.lang.GroovyObject;
import org.orbisgis.orbistoolbox.view.ToolBox;
import org.orbisgis.orbistoolbox.model.Process;
import org.orbisgis.orbistoolbox.view.utils.ProcessExecutionData;
<<<<<<< HEAD
=======
import org.orbisgis.orbistoolboxapi.annotations.model.DescriptionTypeAttribute;
>>>>>>> a187b239
import org.orbisgis.orbistoolboxapi.annotations.model.OutputAttribute;
import org.slf4j.LoggerFactory;

import java.lang.reflect.Field;
import java.net.URI;
import java.util.ArrayList;
import java.util.List;
import java.util.Map;

/**
 * @author Sylvain PALOMINOS
 **/

public class ExecutionThread extends Thread{

    private Process process;
    private Map<URI, Object> inputDataMap;
    private Map<URI, Object> outputDataMap;
    private ToolBox toolBox;
    private ProcessExecutionData processExecutionData;

<<<<<<< HEAD
    private List<String> listOutput;

    public ExecutionThread(Process process, Map<URI, Object> dataMap, ToolBox toolBox, ProcessExecutionData processExecutionData){
=======
    public ExecutionThread(Process process,
                           Map<URI, Object> outputDataMap,
                           Map<URI, Object> inputDataMap,
                           ToolBox toolBox,
                           ProcessExecutionData processExecutionData){
>>>>>>> a187b239
        this.process = process;
        this.inputDataMap = inputDataMap;
        this.outputDataMap = outputDataMap;
        this.toolBox = toolBox;
        this.processExecutionData = processExecutionData;
<<<<<<< HEAD

        listOutput = new ArrayList<>();
=======
>>>>>>> a187b239
    }

    @Override
    public void run(){
        GroovyObject groovyObject = toolBox.getProcessManager().executeProcess(
                process, inputDataMap, outputDataMap, toolBox.getProperties());
        List<String> listOutput = new ArrayList<>();
        for (Field field : groovyObject.getClass().getDeclaredFields()) {
            if(field.getAnnotation(OutputAttribute.class) != null) {
                try {
                    field.setAccessible(true);
                    URI uri = URI.create(field.getAnnotation(DescriptionTypeAttribute.class).identifier());
                    outputDataMap.remove(uri);
                    outputDataMap.put(uri, field.get(groovyObject));
                    listOutput.add(field.get(groovyObject).toString());
                } catch (IllegalAccessException e) {
                    LoggerFactory.getLogger(ExecutionThread.class).error(e.getMessage());
                }
            }
        }
        processExecutionData.endProcess(listOutput);
    }
}<|MERGE_RESOLUTION|>--- conflicted
+++ resolved
@@ -23,10 +23,7 @@
 import org.orbisgis.orbistoolbox.view.ToolBox;
 import org.orbisgis.orbistoolbox.model.Process;
 import org.orbisgis.orbistoolbox.view.utils.ProcessExecutionData;
-<<<<<<< HEAD
-=======
 import org.orbisgis.orbistoolboxapi.annotations.model.DescriptionTypeAttribute;
->>>>>>> a187b239
 import org.orbisgis.orbistoolboxapi.annotations.model.OutputAttribute;
 import org.slf4j.LoggerFactory;
 
@@ -48,27 +45,16 @@
     private ToolBox toolBox;
     private ProcessExecutionData processExecutionData;
 
-<<<<<<< HEAD
-    private List<String> listOutput;
-
-    public ExecutionThread(Process process, Map<URI, Object> dataMap, ToolBox toolBox, ProcessExecutionData processExecutionData){
-=======
     public ExecutionThread(Process process,
                            Map<URI, Object> outputDataMap,
                            Map<URI, Object> inputDataMap,
                            ToolBox toolBox,
                            ProcessExecutionData processExecutionData){
->>>>>>> a187b239
         this.process = process;
         this.inputDataMap = inputDataMap;
         this.outputDataMap = outputDataMap;
         this.toolBox = toolBox;
         this.processExecutionData = processExecutionData;
-<<<<<<< HEAD
-
-        listOutput = new ArrayList<>();
-=======
->>>>>>> a187b239
     }
 
     @Override
