--- conflicted
+++ resolved
@@ -22,10 +22,7 @@
 import net.miginfocom.swing.MigLayout;
 import org.orbisgis.orbistoolbox.model.*;
 import org.orbisgis.orbistoolbox.model.LiteralDataDomain;
-<<<<<<< HEAD
 import org.orbisgis.orbistoolbox.view.utils.ToolBoxIcon;
-=======
->>>>>>> c9f49671
 import org.slf4j.LoggerFactory;
 
 import javax.swing.*;
@@ -354,11 +351,7 @@
         try {
             dataMap.put(uri, document.getText(0, document.getLength()));
         } catch (BadLocationException e) {
-<<<<<<< HEAD
-            LoggerFactory.getLogger(LiteralDataUI.class);
-=======
             LoggerFactory.getLogger(LiteralDataUI.class).error(e.getMessage());
->>>>>>> c9f49671
             dataMap.put(uri, "");
         }
     }
