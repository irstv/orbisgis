--- conflicted
+++ resolved
@@ -107,10 +107,6 @@
      */
     public void addNewLocalSource(){
         OpenFolderPanel openFolderPanel = new OpenFolderPanel("ToolBox.AddSource", "Add a source");
-<<<<<<< HEAD
-=======
-
->>>>>>> c9f49671
         //Wait the window answer and if the user validate set and run the export thread.
         if(UIFactory.showDialog(openFolderPanel)){
             addLocalSource(openFolderPanel.getSelectedFile());
