/**
 * OrbisToolBox is an OrbisGIS plugin dedicated to create and manage processing.
 * <p/>
 * OrbisToolBox is distributed under GPL 3 license. It is produced by CNRS <http://www.cnrs.fr/> as part of the
 * MApUCE project, funded by the French Agence Nationale de la Recherche (ANR) under contract ANR-13-VBDU-0004.
 * <p/>
 * OrbisToolBox is free software: you can redistribute it and/or modify it under the terms of the GNU General Public
 * License as published by the Free Software Foundation, either version 3 of the License, or (at your option) any
 * later version.
 * <p/>
 * OrbisToolBox is distributed in the hope that it will be useful, but WITHOUT ANY WARRANTY; without even the implied
 * warranty of MERCHANTABILITY or FITNESS FOR A PARTICULAR PURPOSE. See the GNU General Public License for more details.
 * <p/>
 * You should have received a copy of the GNU General Public License along with OrbisToolBox. If not, see
 * <http://www.gnu.org/licenses/>.
 * <p/>
 * For more information, please consult: <http://www.orbisgis.org/> or contact directly: info_at_orbisgis.org
 */

package org.orbisgis.orbistoolbox.view;

import org.apache.commons.io.FilenameUtils;
import org.apache.commons.io.IOUtils;
import org.h2gis.h2spatialapi.DriverFunction;
import org.h2gis.h2spatialapi.EmptyProgressVisitor;
import org.h2gis.utilities.TableLocation;
import org.orbisgis.corejdbc.DataManager;
import org.orbisgis.dbjobs.api.DriverFunctionContainer;
import org.orbisgis.frameworkapi.CoreWorkspace;
import org.orbisgis.orbistoolbox.controller.ProcessManager;
import org.orbisgis.orbistoolbox.model.Process;
import org.orbisgis.orbistoolbox.view.ui.ToolBoxPanel;
import org.orbisgis.orbistoolbox.view.ui.dataui.DataUIManager;
import org.orbisgis.orbistoolbox.view.utils.*;
import org.orbisgis.orbistoolbox.view.utils.dataProcessing.DataProcessingManager;
import org.orbisgis.orbistoolbox.view.utils.editor.log.LogEditableElement;
import org.orbisgis.orbistoolbox.view.utils.editor.log.LogEditor;
import org.orbisgis.orbistoolbox.view.utils.editor.process.ProcessEditableElement;
import org.orbisgis.orbistoolbox.view.utils.editor.process.ProcessEditor;
import org.orbisgis.orbistoolboxapi.annotations.model.FieldType;
import org.orbisgis.sif.UIFactory;
import org.orbisgis.sif.components.OpenFolderPanel;
import org.orbisgis.sif.components.actions.ActionCommands;
import org.orbisgis.sif.components.actions.ActionDockingListener;
import org.orbisgis.sif.docking.DockingManager;
import org.orbisgis.sif.docking.DockingPanel;
import org.orbisgis.sif.docking.DockingPanelLayout;
import org.orbisgis.sif.docking.DockingPanelParameters;
<<<<<<< HEAD
import org.orbisgis.sif.edition.*;
import org.osgi.framework.FrameworkUtil;
=======
import org.orbisgis.sif.edition.EditorDockable;
>>>>>>> 83b6e4e2
import org.osgi.service.component.annotations.Activate;
import org.osgi.service.component.annotations.Deactivate;
import org.osgi.service.component.annotations.Component;
import org.osgi.service.component.annotations.Reference;
import org.slf4j.LoggerFactory;

import javax.swing.*;
import java.io.*;
import java.net.URL;
import java.sql.*;
import java.util.*;

/**
 * Start point of the OrbisToolBox.
 * This class instantiate all the tool and allow the different parts to communicates.
 *
 * @author Sylvain PALOMINOS
 **/

<<<<<<< HEAD
@Component
public class ToolBox implements DockingPanel, EditorFactory {

    public static final String FACTORY_ID = "WPSProcessEditorFactory";
    private static final String GROOVY_EXTENSION = "groovy";

    /** Docking parameters used by DockingFrames */
=======
@Component(service = DockingPanel.class)
public class ToolBox implements DockingPanel {
    /** String of the Groovy file extension. */
    public static final String GROOVY_EXTENSION = "groovy";
    /** String reference of the ToolBox used for DockingFrame. */
    public static final String TOOLBOX_REFERENCE = "orbistoolbox";

    /** Docking parameters used by DockingFrames. */
>>>>>>> 83b6e4e2
    private DockingPanelParameters parameters;
    /** Process manager which contains all the loaded scripts. */
    private ProcessManager processManager;
    /** Displayed JPanel. */
    private ToolBoxPanel toolBoxPanel;
    /** Object creating the UI corresponding to the data. */
    private DataUIManager dataUIManager;
    /** Map containing the properties to apply for the Grovvy script execution. */
    private Map<String, Object> properties;
<<<<<<< HEAD
    private EditorManager editorManager;
=======
    /** Factory for the creation of the ProcessEditor (UI of a process instance) */
>>>>>>> 83b6e4e2
    private DataProcessingManager dataProcessingManager;
    private CoreWorkspace coreWorkspace;

    /** EditableElement associated to the logEditor. */
    private LogEditableElement lee;
    /** EditorDockable for the displaying of the running processes log. */
    private LogEditor le;
    /** List of open EditorDockable. Used to close them when the ToolBox is close (Not stopped, just not visible). */
    private List<EditorDockable> openEditorList;

<<<<<<< HEAD
    private static final String TOOLBOX_REFERENCE = "orbistoolbox";
    private static final String WPS_SCRIPT_FOLDER = "scripts";
    private static boolean areScriptsCopied = false;
=======
    /** OrbigGIS DockingManager. */
    private DockingManager dockingManager;
    /** OrbisGIS DataManager. */
    private static DataManager dataManager;
    /** OrbisGIS DriverFunctionContainer. */
    private static DriverFunctionContainer driverFunctionContainer;
>>>>>>> 83b6e4e2

    @Activate
    public void init(){
        toolBoxPanel = new ToolBoxPanel(this);
        processManager = new ProcessManager();
        dataUIManager = new DataUIManager(this);

        parameters = new DockingPanelParameters();
        parameters.setTitle("OrbisToolBox");
        parameters.setTitleIcon(ToolBoxIcon.getIcon("orbistoolbox"));
        parameters.setCloseable(true);
        parameters.setName(TOOLBOX_REFERENCE);

        ActionCommands dockingActions = new ActionCommands();
        parameters.setDockActions(dockingActions.getActions());
        dockingActions.addPropertyChangeListener(new ActionDockingListener(parameters));

        dataProcessingManager = new DataProcessingManager(this);
<<<<<<< HEAD
        mapIdPee = new HashMap<>();

        if(!areScriptsCopied) {
            setScriptFolder();
        }
    }

    /**
     * Sets all the default OrbisGIS WPS script into the script folder of the .OrbisGIS folder.
     */
    private void setScriptFolder(){
        //Sets the WPS script folder
        File wpsScriptFolder = new File(coreWorkspace.getApplicationFolder(), WPS_SCRIPT_FOLDER);
        if(!wpsScriptFolder.exists()){
            if(!wpsScriptFolder.mkdir()){
                LoggerFactory.getLogger(ToolBox.class).warn("Unable to find or create a script folder.\n" +
                        "No basic script will be available.");
            }
        }
        if(wpsScriptFolder.exists() && wpsScriptFolder.isDirectory()){
            try {
                //Retrieve all the scripts url
                String folderPath = ToolBox.class.getResource("scripts").getFile();
                Enumeration<URL> enumUrl = FrameworkUtil.getBundle(ToolBox.class).findEntries(folderPath, "*", false);
                //For each url
                while(enumUrl.hasMoreElements()){
                    URL scriptUrl = enumUrl.nextElement();
                    String scriptPath = scriptUrl.getFile();
                    //Test if it's a groovy file
                    if(scriptPath.endsWith("."+GROOVY_EXTENSION)){
                        //If the script is already in the .OrbisGIS folder, remove it.
                        for(File existingFile : wpsScriptFolder.listFiles()){
                            if(existingFile.getName().endsWith(scriptPath) && existingFile.delete()){
                                LoggerFactory.getLogger(ToolBox.class).
                                        warn("Replacing script "+existingFile.getName()+" by the default one");
                            }
                        }
                        //Copy the script into the .OrbisGIS folder.
                        OutputStream out = new FileOutputStream(
                                new File(wpsScriptFolder.getAbsolutePath(),
                                        new File(scriptPath).getName()));
                        InputStream in = scriptUrl.openStream();
                        IOUtils.copy(in, out);
                        out.close();
                        in.close();
                    }
                }
            } catch (IOException e) {
                LoggerFactory.getLogger(ToolBox.class).warn("Unable to copy the scripts. \n" +
                        "No basic script will be available. \n" +
                        "Error : "+e.getMessage());
            }
        }
        areScriptsCopied = true;
        addLocalSource(wpsScriptFolder);
=======
        openEditorList = new ArrayList<>();
        lee = new LogEditableElement();
        le = null;
>>>>>>> 83b6e4e2
    }

    @Deactivate
    public void dispose(){
<<<<<<< HEAD
        editorManager.removeEditorFactory(this);
=======
        //Removes all the EditorDockable that were added
        for(EditorDockable ed : openEditorList){
            dockingManager.removeDockingPanel(ed.getDockingParameters().getName());
        }
        openEditorList = new ArrayList<>();
>>>>>>> 83b6e4e2
        toolBoxPanel.dispose();
        areScriptsCopied = false;
    }

    /**
     * Returns the process manager.
     * @return The process manager.
     */
    public ProcessManager getProcessManager(){
        return processManager;
    }

    @Override
    public DockingPanelParameters getDockingParameters() {
        //when the toolBox is not visible, it mean that is was closed, so close all the toolbox editors
        if(!parameters.isVisible()){
            for(EditorDockable ed : openEditorList) {
                if (ed instanceof ProcessEditor) {
                    ((ProcessEditor)ed).setAlive(false);
                }
                dockingManager.removeDockingPanel(ed.getDockingParameters().getName());
            }
            openEditorList = new ArrayList<>();
            lee.removePropertyChangeListener(le);
            le = null;
        }
        return parameters;
    }

    /**
     * Close the given EditorDockable if it was add by the ToolBox (contained by openEditorList).
     * @param ed EditorDockable to close.
     */
    public void killEditor(EditorDockable ed) {
        if(openEditorList.contains(ed)){
            dockingManager.removeDockingPanel(ed.getDockingParameters().getName());
        }
        openEditorList.remove(ed);
    }

    @Override
    public JComponent getComponent() {
        return toolBoxPanel;
    }

    /**
     * Open a file browser to find a local script folder and add it.
     * Used in an EvenHandler in view.ui.ToolBoxPanel
     */
    public void addNewLocalSource(){
        OpenFolderPanel openFolderPanel = new OpenFolderPanel("ToolBox.AddSource", "Add a source");
        //Wait the window answer and if the user validate set and run the export thread.
        if(UIFactory.showDialog(openFolderPanel)){
            addLocalSource(openFolderPanel.getSelectedFile());
        }
    }

    /**
     * Adds a folder as a local script source.
     * @param file Folder where the script are located.
     */
    public void addLocalSource(File file){
        processManager.addLocalSource(file.getAbsolutePath());
        toolBoxPanel.addLocalSource(file, processManager);
    }

    /**
     * Open the process window for the selected process.
     * @param scriptFile Script file to execute as a process.
     * @return The ProcessEditableElement which contains the running process information (log, state, ...).
     */
    public ProcessEditableElement openProcess(File scriptFile){
        Process process = processManager.getProcess(scriptFile);
        ProcessEditableElement pee = new ProcessEditableElement(process);
        ProcessEditor pe = new ProcessEditor(this, pee);
        //Find if there is already a ProcessEditor open with the same process.
        //If not, add the new one.
        boolean alreadyOpen = false;
        for(EditorDockable ed : openEditorList){
            if(ed.getDockingParameters().getName().equals(pe.getDockingParameters().getName())){
                alreadyOpen = true;
            }
        }
        if(!alreadyOpen) {
            dockingManager.addDockingPanel(pe);
            openEditorList.add(pe);
        }
        else{
            LoggerFactory.getLogger(ToolBox.class).warn("The process '"+pee.getProcess().getTitle()+"' is already open.");
        }
        return pee;
    }

    /**
     * Once the process is configured and run, add it to the LogEditor and removes the ProcessEditor (close it).
     * @param pe ProcessEditor to close.
     */
    public void validateInstance(ProcessEditor pe){
        ProcessEditableElement pee = (ProcessEditableElement) pe.getEditableElement();
        //If the LogEditor is not displayed, just do it <°>.
        if(le == null) {
            le = new LogEditor(lee);
            dockingManager.addDockingPanel(le);
            openEditorList.add(le);
        }

        lee.addProcessEditableElement(pee);
        dockingManager.removeDockingPanel(pe.getDockingParameters().getName());
        openEditorList.remove(pe);
    }

    /**
     * Verify if the given file is a well formed script.
     * @param f File to check.
     * @return True if the file is well formed, false otherwise.
     */
    public boolean checkProcess(File f){
        Process process = processManager.getProcess(f);
        if(process != null){
            processManager.removeProcess(process);
        }
        return (processManager.addLocalScript(f) != null);
    }

    /**
     * Verify if the given file is a well formed script.
     * @param f File to check.
     * @return True if the file is well formed, false otherwise.
     */
    public boolean checkFolder(File f){
        if(f.exists() && f.isDirectory()){
            for(File file : f.listFiles()){
                if(file.getAbsolutePath().endsWith("."+GROOVY_EXTENSION)){
                    return true;
                }
            }
        }
        return false;
    }

    /**
     * Remove the selected process in the tree.
     */
    public void removeProcess(File file){
        processManager.removeProcess(processManager.getProcess(file));
    }

    /**
     * Returns the DataUIManager.
     * @return The DataUIManager.
     */
    public DataUIManager getDataUIManager(){
        return dataUIManager;
    }

    public Map<String, Object> getProperties(){
        return properties;
    }

    public ToolBox(){
        properties = new HashMap<>();
    }

    @Reference
    public void setDataSource(javax.sql.DataSource ds) {
        properties.put("ds", ds);
    }

    public void unsetDataSource(javax.sql.DataSource ds) {
        properties.remove("ds");
    }

    @Reference
    public void setCoreWorkspace(CoreWorkspace coreWorkspace) {
        this.coreWorkspace = coreWorkspace;
    }

    public void unsetCoreWorkspace(CoreWorkspace coreWorkspace) {
        this.coreWorkspace = null;
    }

    @Reference
    public void setDataManager(DataManager dataManager) {
        ToolBox.dataManager = dataManager;
    }

    public void unsetDataManager(DataManager dataManager) {
        ToolBox.dataManager = null;
    }

    public DataManager getDataManager(){
        return dataManager;
    }

    @Reference
    public void setDockingManager(DockingManager dockingManager) {
        this.dockingManager = dockingManager;
    }

    public void unsetDockingManager(DockingManager dockingManager) {
        this.dockingManager = null;
    }

    @Reference
    public void setDriverFunctionContainer(DriverFunctionContainer driverFunctionContainer) {
        ToolBox.driverFunctionContainer = driverFunctionContainer;
    }

    public void unsetDriverFunctionContainer(DriverFunctionContainer driverFunctionContainer) {
        ToolBox.driverFunctionContainer = null;
    }

    public DriverFunctionContainer getDriverFunctionContainer(){
        return driverFunctionContainer;
    }

    public DataProcessingManager getDataProcessingManager() {
        return dataProcessingManager;
    }

    public ToolBoxPanel getToolBoxPanel(){
        return toolBoxPanel;
    }

    /**
     * Returns a map of the importable format.
     * The map key is the format extension and the value is the format description.
     * @param onlySpatial If true, returns only the spatial table.
     * @return a map of the importable  format.
     */
    public static Map<String, String> getImportableFormat(boolean onlySpatial){
        Map<String, String> formatMap = new HashMap<>();
        for(DriverFunction df : driverFunctionContainer.getDriverFunctionList()){
            for(String ext : df.getImportFormats()){
                if(df.isSpatialFormat(ext) || !onlySpatial) {
                    formatMap.put(ext, df.getFormatDescription(ext));
                }
            }
        }
        return formatMap;
    }

    /**
     * Returns a map of the exportable spatial format.
     * The map key is the format extension and the value is the format description.
     * @param onlySpatial If true, returns only the spatial table.
     * @return a map of the exportable spatial format.
     */
    public static Map<String, String> getExportableFormat(boolean onlySpatial){
        Map<String, String> formatMap = new HashMap<>();
        for(DriverFunction df : driverFunctionContainer.getDriverFunctionList()){
            for(String ext : df.getExportFormats()){
                if(df.isSpatialFormat(ext) || !onlySpatial) {
                    formatMap.put(ext, df.getFormatDescription(ext));
                }
            }
        }
        return formatMap;
    }

    /**
     * Returns the list of sql table from OrbisGIS.
     * @param onlySpatial If true, returns only the spatial table.
     * @return The list of geo sql table from OrbisGIS.
     */
    public static List<String> getGeocatalogTableList(boolean onlySpatial) {
        List<String> list = new ArrayList<>();
        try {
            Connection connection = dataManager.getDataSource().getConnection();
            String defaultSchema = "PUBLIC";
            try {
                if (connection.getSchema() != null) {
                    defaultSchema = connection.getSchema();
                }
            } catch (AbstractMethodError | Exception ex) {
                // Driver has been compiled with JAVA 6, or is not implemented
            }
            if(!onlySpatial) {
                DatabaseMetaData md = connection.getMetaData();
                ResultSet rs = md.getTables(null, defaultSchema, "%", null);
                while (rs.next()) {
                    String tableName = rs.getString(3);
                    if (!tableName.equalsIgnoreCase("SPATIAL_REF_SYS") && !tableName.equalsIgnoreCase("GEOMETRY_COLUMNS")) {
                        list.add(tableName);
                    }
                }
            }
            else{
                Statement st = connection.createStatement();
                ResultSet rs = st.executeQuery("SELECT * FROM "+defaultSchema+".geometry_columns");
                while(rs.next()) {
                    list.add(rs.getString("F_TABLE_NAME"));
                }
            }
        } catch (SQLException e) {
            LoggerFactory.getLogger(ToolBox.class).error(e.getMessage());
        }
        return list;
    }

    /**
     * Return the list of the field of a table.
     * @param tableName Name of the table.
     * @param fieldTypes Type of the field accepted. If empty, accepts all the field.
     * @return The list of the field name.
     */
    public static List<String> getTableFieldList(String tableName, List<FieldType> fieldTypes){
        List<String> fieldList = new ArrayList<>();
        try {
            Connection connection = dataManager.getDataSource().getConnection();
            DatabaseMetaData dmd = connection.getMetaData();
            ResultSet result = dmd.getColumns(connection.getCatalog(), null, tableName, "%");
            //TODO : replace the value 3, 4 ... with constants taking into account the database used (H2, postgres ...).
            while(result.next()){
                if (!fieldTypes.isEmpty()) {
                    for (FieldType fieldType : fieldTypes) {
                        if (fieldType.name().equalsIgnoreCase(result.getObject(6).toString())) {
                            fieldList.add(result.getObject(4).toString());
                        }
                    }
                } else{
                    fieldList.add(result.getObject(4).toString());
                }
            }
        } catch (SQLException e) {
            LoggerFactory.getLogger(ToolBox.class).error(e.getMessage());
        }
        return fieldList;
    }

    /**
     * Loads the given file into the geocatalog and return its table name.
     * @param f File to load.
     * @return Table name of the loaded file. Returns null if the file can't be loaded.
     */
    public String loadFile(File f) {
        try {
            //Get the table name of the file
            String baseName = TableLocation.capsIdentifier(FilenameUtils.getBaseName(f.getName()), true);
            String tableName = dataManager.findUniqueTableName(baseName).replaceAll("\"", "");
            //Find the corresponding driver and load the file
            String extension = FilenameUtils.getExtension(f.getAbsolutePath());
            DriverFunction driver = driverFunctionContainer.getImportDriverFromExt(
                    extension, DriverFunction.IMPORT_DRIVER_TYPE.COPY);
            driver.importFile(dataManager.getDataSource().getConnection(), tableName, f, new EmptyProgressVisitor());
            return tableName;
        } catch (SQLException|IOException e) {
            LoggerFactory.getLogger(ToolBox.class).error(e.getMessage());
        }
        return null;
    }

    /**
     * Save a geocatalog table into a file.
     * @param f File where the table will be saved.
     * @param tableName Name of the table to save.
     */
    public void saveFile(File f, String tableName){
        try {
            //Find the good driver and save the file.
            String extension = FilenameUtils.getExtension(f.getAbsolutePath());
            DriverFunction driver = driverFunctionContainer.getImportDriverFromExt(
                    extension, DriverFunction.IMPORT_DRIVER_TYPE.COPY);
            driver.exportTable(dataManager.getDataSource().getConnection(), tableName, f, new EmptyProgressVisitor());
        } catch (SQLException|IOException e) {
            LoggerFactory.getLogger(ToolBox.class).error(e.getMessage());
        }
    }

    /**
     * Returns the list of distinct values contained by a field from a table from the database
     * @param tableName Name of the table containing the field.
     * @param fieldName Name of the field containing the values.
     * @return The list of distinct values of the field.
     */
    public static List<String> getFieldValueList(String tableName, String fieldName) {
        List<String> fieldValues = new ArrayList<>();
        try {
            Connection connection = dataManager.getDataSource().getConnection();
            Statement statement = connection.createStatement();
            ResultSet result = statement.executeQuery("SELECT DISTINCT "+fieldName+" FROM "+tableName);
            while(result.next()){
                fieldValues.add(result.getString(1));
            }
        } catch (SQLException e) {
            LoggerFactory.getLogger(ToolBox.class).error(e.getMessage());
        }
        return fieldValues;
    }

    @Override
    public String getId() {
        return FACTORY_ID;
    }

    private boolean isEditableAlreadyOpened(EditableElement editable) {
        for(Editor editor : editorManager.getEditors()) {
            if(editor instanceof ProcessEditor && editable.equals(editor.getEditableElement())) {
                return true;
            }
        }
        return false;
    }

    @Override
    public DockingPanelLayout makeEditableLayout(EditableElement editableElement) {
        if(editableElement instanceof ProcessEditableElement) {
            ProcessEditableElement editableProcess= (ProcessEditableElement)editableElement;
            if(isEditableAlreadyOpened(editableProcess)) { //Panel already created
                LoggerFactory.getLogger(ToolBox.class)
                        .info("This process ("+editableProcess.getProcessReference()+") is already shown in an editor.");
                return null;
            }
            return new ProcessPanelLayout(editableProcess);
        } else {
            return null;
        }
    }

    @Override
    public DockingPanelLayout makeEmptyLayout() {
        return new ProcessPanelLayout();
    }

    @Override
    public boolean match(DockingPanelLayout dockingPanelLayout) {
        return dockingPanelLayout instanceof ProcessPanelLayout;
    }

    @Override
    public EditorDockable create(DockingPanelLayout layout) {
        ProcessEditableElement editableProcess = ((ProcessPanelLayout)layout).getProcessEditableElement();
        //Check the DataSource state
        ProcessEditor pe = new ProcessEditor(this, editableProcess);
        return pe;
    }
}<|MERGE_RESOLUTION|>--- conflicted
+++ resolved
@@ -44,14 +44,10 @@
 import org.orbisgis.sif.components.actions.ActionDockingListener;
 import org.orbisgis.sif.docking.DockingManager;
 import org.orbisgis.sif.docking.DockingPanel;
-import org.orbisgis.sif.docking.DockingPanelLayout;
 import org.orbisgis.sif.docking.DockingPanelParameters;
-<<<<<<< HEAD
 import org.orbisgis.sif.edition.*;
 import org.osgi.framework.FrameworkUtil;
-=======
 import org.orbisgis.sif.edition.EditorDockable;
->>>>>>> 83b6e4e2
 import org.osgi.service.component.annotations.Activate;
 import org.osgi.service.component.annotations.Deactivate;
 import org.osgi.service.component.annotations.Component;
@@ -71,24 +67,16 @@
  * @author Sylvain PALOMINOS
  **/
 
-<<<<<<< HEAD
 @Component
-public class ToolBox implements DockingPanel, EditorFactory {
-
-    public static final String FACTORY_ID = "WPSProcessEditorFactory";
-    private static final String GROOVY_EXTENSION = "groovy";
-
-    /** Docking parameters used by DockingFrames */
-=======
-@Component(service = DockingPanel.class)
-public class ToolBox implements DockingPanel {
+public class ToolBox implements DockingPanel  {
     /** String of the Groovy file extension. */
     public static final String GROOVY_EXTENSION = "groovy";
     /** String reference of the ToolBox used for DockingFrame. */
     public static final String TOOLBOX_REFERENCE = "orbistoolbox";
+    private static final String WPS_SCRIPT_FOLDER = "scripts";
+    private static boolean areScriptsCopied = false;
 
     /** Docking parameters used by DockingFrames. */
->>>>>>> 83b6e4e2
     private DockingPanelParameters parameters;
     /** Process manager which contains all the loaded scripts. */
     private ProcessManager processManager;
@@ -98,11 +86,6 @@
     private DataUIManager dataUIManager;
     /** Map containing the properties to apply for the Grovvy script execution. */
     private Map<String, Object> properties;
-<<<<<<< HEAD
-    private EditorManager editorManager;
-=======
-    /** Factory for the creation of the ProcessEditor (UI of a process instance) */
->>>>>>> 83b6e4e2
     private DataProcessingManager dataProcessingManager;
     private CoreWorkspace coreWorkspace;
 
@@ -113,18 +96,12 @@
     /** List of open EditorDockable. Used to close them when the ToolBox is close (Not stopped, just not visible). */
     private List<EditorDockable> openEditorList;
 
-<<<<<<< HEAD
-    private static final String TOOLBOX_REFERENCE = "orbistoolbox";
-    private static final String WPS_SCRIPT_FOLDER = "scripts";
-    private static boolean areScriptsCopied = false;
-=======
     /** OrbigGIS DockingManager. */
     private DockingManager dockingManager;
     /** OrbisGIS DataManager. */
     private static DataManager dataManager;
     /** OrbisGIS DriverFunctionContainer. */
     private static DriverFunctionContainer driverFunctionContainer;
->>>>>>> 83b6e4e2
 
     @Activate
     public void init(){
@@ -143,8 +120,9 @@
         dockingActions.addPropertyChangeListener(new ActionDockingListener(parameters));
 
         dataProcessingManager = new DataProcessingManager(this);
-<<<<<<< HEAD
-        mapIdPee = new HashMap<>();
+        openEditorList = new ArrayList<>();
+        lee = new LogEditableElement();
+        le = null;
 
         if(!areScriptsCopied) {
             setScriptFolder();
@@ -199,24 +177,15 @@
         }
         areScriptsCopied = true;
         addLocalSource(wpsScriptFolder);
-=======
-        openEditorList = new ArrayList<>();
-        lee = new LogEditableElement();
-        le = null;
->>>>>>> 83b6e4e2
     }
 
     @Deactivate
     public void dispose(){
-<<<<<<< HEAD
-        editorManager.removeEditorFactory(this);
-=======
         //Removes all the EditorDockable that were added
         for(EditorDockable ed : openEditorList){
             dockingManager.removeDockingPanel(ed.getDockingParameters().getName());
         }
         openEditorList = new ArrayList<>();
->>>>>>> 83b6e4e2
         toolBoxPanel.dispose();
         areScriptsCopied = false;
     }
@@ -606,51 +575,4 @@
         }
         return fieldValues;
     }
-
-    @Override
-    public String getId() {
-        return FACTORY_ID;
-    }
-
-    private boolean isEditableAlreadyOpened(EditableElement editable) {
-        for(Editor editor : editorManager.getEditors()) {
-            if(editor instanceof ProcessEditor && editable.equals(editor.getEditableElement())) {
-                return true;
-            }
-        }
-        return false;
-    }
-
-    @Override
-    public DockingPanelLayout makeEditableLayout(EditableElement editableElement) {
-        if(editableElement instanceof ProcessEditableElement) {
-            ProcessEditableElement editableProcess= (ProcessEditableElement)editableElement;
-            if(isEditableAlreadyOpened(editableProcess)) { //Panel already created
-                LoggerFactory.getLogger(ToolBox.class)
-                        .info("This process ("+editableProcess.getProcessReference()+") is already shown in an editor.");
-                return null;
-            }
-            return new ProcessPanelLayout(editableProcess);
-        } else {
-            return null;
-        }
-    }
-
-    @Override
-    public DockingPanelLayout makeEmptyLayout() {
-        return new ProcessPanelLayout();
-    }
-
-    @Override
-    public boolean match(DockingPanelLayout dockingPanelLayout) {
-        return dockingPanelLayout instanceof ProcessPanelLayout;
-    }
-
-    @Override
-    public EditorDockable create(DockingPanelLayout layout) {
-        ProcessEditableElement editableProcess = ((ProcessPanelLayout)layout).getProcessEditableElement();
-        //Check the DataSource state
-        ProcessEditor pe = new ProcessEditor(this, editableProcess);
-        return pe;
-    }
 }