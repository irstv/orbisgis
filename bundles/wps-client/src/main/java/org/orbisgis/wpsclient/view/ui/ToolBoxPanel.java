/**
 * OrbisToolBox is an OrbisGIS plugin dedicated to create and manage processing.
 * <p/>
 * OrbisToolBox is distributed under GPL 3 license. It is produced by CNRS <http://www.cnrs.fr/> as part of the
 * MApUCE project, funded by the French Agence Nationale de la Recherche (ANR) under contract ANR-13-VBDU-0004.
 * <p/>
 * OrbisToolBox is free software: you can redistribute it and/or modify it under the terms of the GNU General Public
 * License as published by the Free Software Foundation, either version 3 of the License, or (at your option) any
 * later version.
 * <p/>
 * OrbisToolBox is distributed in the hope that it will be useful, but WITHOUT ANY WARRANTY; without even the implied
 * warranty of MERCHANTABILITY or FITNESS FOR A PARTICULAR PURPOSE. See the GNU General Public License for more details.
 * <p/>
 * You should have received a copy of the GNU General Public License along with OrbisToolBox. If not, see
 * <http://www.gnu.org/licenses/>.
 * <p/>
 * For more information, please consult: <http://www.orbisgis.org/> or contact directly: info_at_orbisgis.org
 */

package org.orbisgis.wpsclient.view.ui;

import net.opengis.ows._2.CodeType;
import net.opengis.ows._2.KeywordsType;
import net.opengis.ows._2.MetadataType;
import net.opengis.wps._2_0.ProcessSummaryType;
import org.orbisgis.sif.components.actions.ActionCommands;
import org.orbisgis.sif.components.actions.DefaultAction;
import org.orbisgis.sif.components.filter.DefaultActiveFilter;
import org.orbisgis.sif.components.filter.FilterFactoryManager;
import org.orbisgis.sif.components.fstree.CustomTreeCellRenderer;
import org.orbisgis.sif.components.fstree.FileTree;
import org.orbisgis.sif.components.fstree.FileTreeModel;
import org.orbisgis.wpsclient.WpsClient;
import org.orbisgis.wpsclient.WpsClientImpl;
import org.orbisgis.wpsclient.view.utils.Filter.IFilter;
import org.orbisgis.wpsclient.view.utils.Filter.SearchFilter;
import org.orbisgis.wpsclient.view.utils.ToolBoxIcon;
import org.orbisgis.wpsclient.view.utils.TreeNodeWps;
import org.orbisgis.wpsservice.LocalWpsServer;

import javax.swing.*;
import javax.swing.tree.TreePath;
import java.awt.*;
import java.awt.event.ActionListener;
import java.awt.event.MouseEvent;
import java.awt.event.MouseListener;
import java.beans.EventHandler;
import java.io.File;
import java.net.URI;
import java.util.*;
import java.util.List;

/**
 * Main panel of the ToolBox.
 * This panel contains the JTree of all the loaded scripts.
 *
 * @author Sylvain PALOMINOS
 **/

public class ToolBoxPanel extends JPanel {

    private static final String ADD_SOURCE = "ADD_SOURCE";
    private static final String ADD_SCRIPT = "ADD_SCRIPT";
    private static final String RUN_SCRIPT = "RUN_SCRIPT";
    private static final String REFRESH_SOURCE = "REFRESH_SOURCE";
    private static final String REMOVE = "REMOVE";

    public final static String TAG_MODEL = "Advanced interface";
    public final static String FILE_MODEL = "Simple interface";
    public final static String FILTERED_MODEL = "Filtered";

    private static final String ORBISGIS_STRING = "OrbisGIS";

    private static final String LOCALHOST_STRING = "localhost";
    private static final URI LOCALHOST_URI = URI.create(LOCALHOST_STRING);

    /** ComboBox with the different model of the tree */
    private JComboBox<String> treeNodeBox;

    /** Reference to the toolbox.*/
    private WpsClientImpl wpsClient;

    /** JTree */
    private JTree tree;
    /** Model of the JTree */
    private FileTreeModel fileModel;
    /** Model of the JTree */
    private FileTreeModel tagModel;
    /** Model of the JTree*/
    private FileTreeModel filteredModel;
    /** Model of the JTree*/
    private FileTreeModel selectedModel;
    /** Last selected node */
    private TreeNodeWps lastSelectedNode;

    /** Action available in the right click popup on selecting the panel */
    private ActionCommands popupGlobalActions;
    /** Action available in the right click popup on selecting a node */
    private ActionCommands popupNodeActions;
    /** Action available in the right click popup on selecting a process (leaf) */
    private ActionCommands popupLeafActions;
    /** Action available in the right click popup on selecting a default OrbisGIS process (leaf) */
    private ActionCommands popupOrbisGISLeafActions;
    /** Action available in the right click popup on selecting a default OrbisGIS node (folder) */
    private ActionCommands popupOrbisGISNodeActions;

    /** Map containing all the host (localhost ...) and the associated node. */
    private Map<URI, TreeNodeWps> mapHostNode;
    /** List of existing tree model. */
    private List<FileTreeModel> modelList;

    private static final String DEFAULT_FILTER_FACTORY = "name_contains";
    private FilterFactoryManager<IFilter,DefaultActiveFilter> filterFactoryManager;

    public ToolBoxPanel(WpsClientImpl wpsClient){
        super(new BorderLayout());

        this.wpsClient = wpsClient;

        //By default add the localhost
        mapHostNode = new HashMap<>();
        TreeNodeWps localhostNode = new TreeNodeWps();
        localhostNode.setNodeType(TreeNodeWps.NodeType.HOST_LOCAL);
        localhostNode.setUserObject(LOCALHOST_STRING);
        mapHostNode.put(LOCALHOST_URI, localhostNode);

        TreeNodeWps fileRoot = new TreeNodeWps();
        fileRoot.setUserObject(FILE_MODEL);
        fileModel = new FileTreeModel(localhostNode);
        //fileModel.insertNodeInto(localhostNode, fileRoot, 0);

        TreeNodeWps tagRoot = new TreeNodeWps();
        tagRoot.setUserObject(TAG_MODEL);
        tagModel = new FileTreeModel(tagRoot);

        TreeNodeWps filteredRoot = new TreeNodeWps();
        filteredRoot.setUserObject(FILTERED_MODEL);
        filteredModel = new FileTreeModel(filteredRoot);

        treeNodeBox = new JComboBox<>();
        treeNodeBox.addItem(FILE_MODEL);
        treeNodeBox.addItem(TAG_MODEL);
        treeNodeBox.setSelectedItem(FILE_MODEL);
        treeNodeBox.addActionListener(EventHandler.create(ActionListener.class, this, "onModelSelected"));

        tree = new FileTree();
        tree.setRootVisible(false);
        tree.setScrollsOnExpand(true);
        tree.setToggleClickCount(1);
        tree.setCellRenderer(new CustomTreeCellRenderer(tree));
        tree.addMouseListener(EventHandler.create(MouseListener.class, this, "onMouseClicked", "", "mouseReleased"));

        JScrollPane treeScrollPane = new JScrollPane(tree);
        this.add(treeScrollPane, BorderLayout.CENTER);
        this.add(treeNodeBox, BorderLayout.PAGE_END);

        popupGlobalActions = new ActionCommands();
        popupGlobalActions.setAccelerators(this, JComponent.WHEN_ANCESTOR_OF_FOCUSED_COMPONENT);

        createPopupActions(wpsClient);

        //Sets the filter
        filterFactoryManager = new FilterFactoryManager<>();
        filterFactoryManager.setDefaultFilterFactory(DEFAULT_FILTER_FACTORY);
        FilterFactoryManager.FilterChangeListener refreshFilterListener = EventHandler.create(
                FilterFactoryManager.FilterChangeListener.class,
                this,
                "setFilters",
                "source.getFilters");
        filterFactoryManager.getEventFilterChange().addListener(this, refreshFilterListener);
        filterFactoryManager.getEventFilterFactoryChange().addListener(this, refreshFilterListener);
        this.add(filterFactoryManager.makeFilterPanel(false), BorderLayout.NORTH);
        SearchFilter searchFilter = new SearchFilter();
        filterFactoryManager.registerFilterFactory(searchFilter);
        filterFactoryManager.setUserCanRemoveFilter(false);
        filterFactoryManager.addFilter(new SearchFilter().getDefaultFilterValue());

        modelList = new ArrayList<>();
        modelList.add(tagModel);
        modelList.add(fileModel);
        modelList.add(filteredModel);
        tree.setModel(tagModel);
        onModelSelected();
    }

    /**
     * Returns the selected node.
     * @return The selected node.
     */
    public TreeNodeWps getSelectedNode(){
        return (TreeNodeWps)tree.getLastSelectedPathComponent();
    }

    /**
     * Action done when the mouse is clicked.
     * @param event Mouse event.
     */
    public void onMouseClicked(MouseEvent event){
        //Test if it is a right click
        if(event.getButton() == MouseEvent.BUTTON3) {
            JPopupMenu popupMenu = new JPopupMenu();
            //find what was clicked to give to the popup the good action
            if(event.getSource().equals(tree)){
                if(tree.getLastSelectedPathComponent() == null ||
                        tree.getLastSelectedPathComponent().equals(fileModel.getRoot()) ||
                        tree.getLastSelectedPathComponent().equals(tagModel.getRoot())){
                    popupGlobalActions.copyEnabledActions(popupMenu);
                }
                else {
                    TreeNodeWps node = (TreeNodeWps) tree.getLastSelectedPathComponent();
                    if(!node.isRemovable()){
                        if (node.isLeaf() && !node.getNodeType().equals(TreeNodeWps.NodeType.FOLDER)) {
                            popupOrbisGISLeafActions.copyEnabledActions(popupMenu);
                        } else {
                            popupOrbisGISNodeActions.copyEnabledActions(popupMenu);
                        }
                    }
                    else {
                        if (node.isLeaf() && !node.getNodeType().equals(TreeNodeWps.NodeType.FOLDER)) {
                            popupLeafActions.copyEnabledActions(popupMenu);
                        } else {
                            popupNodeActions.copyEnabledActions(popupMenu);
                        }
                    }
                }
            }
            if (popupMenu.getComponentCount()>0) {
                popupMenu.show(event.getComponent(), event.getX(), event.getY());
            }
        }
        else {
            TreeNodeWps selectedNode = (TreeNodeWps) ((FileTree)event.getSource()).getLastSelectedPathComponent();
            if(selectedNode != null) {
                //if a simple click is done
                if (event.getClickCount() == 1) {
                    switch(selectedNode.getNodeType()){
                        case HOST_DISTANT:
                            //TODO : check if the host is reachable an if it contains a WPS service.
                            break;
                        case HOST_LOCAL:
                            //TODO : check if the OrbisGIS WPS script folder is available or not
                            break;
                        case FOLDER:
                            if(selectedNode.getChildCount() != 0) {
                                //Check if the folder exists and it it contains some scripts
                                if (selectedModel == fileModel) {
                                    refresh(selectedNode);
                                }
                            }
                            else{
                                wpsClient.addLocalSource(URI.create(selectedNode.getIdentifier().getValue()));
                            }
                            break;
                        case PROCESS:
                            refresh(selectedNode);
                            break;
                    }
                }
                //If a double click is done
                if (event.getClickCount() == 2 && lastSelectedNode.equals(selectedNode)) {
                    if (selectedNode.isValidNode()) {
                        //if the selected node is a PROCESS node, open a new instance.
                        if(selectedNode.getNodeType().equals(TreeNodeWps.NodeType.PROCESS)) {
                            wpsClient.openProcess(selectedNode.getIdentifier());
                        }
                    }
                }
            }
            lastSelectedNode = selectedNode;
        }
    }

    /**
     * Action done when a model is selected in the comboBox.
     */
    public void onModelSelected(){
        if(treeNodeBox.getSelectedItem().equals(FILE_MODEL)){
            selectedModel = fileModel;
        }
        else if(treeNodeBox.getSelectedItem().equals(TAG_MODEL)){
            selectedModel = tagModel;
        }
        tree.setModel(selectedModel);
    }

    /**
     * Tests if the parent node contain a child representing the given file.
     * @param uri URI to test.
     * @param parent Parent to test.
     * @return True if the parent contain the file.
     */
    private boolean isNodeExisting(URI uri, TreeNodeWps parent){
        boolean exist = false;
        for(int l=0; l<parent.getChildCount(); l++){
            if(((TreeNodeWps)parent.getChildAt(l)).getIdentifier().getValue().equals(uri.toString())){
                exist = true;
            }
        }
        return exist;
    }

    /**
     * Gets the the child node of the parent node which has the given userObject.
     * @param nodeURI URI of the node.
     * @param parent Parent to analyse.
     * @return The child which has the given userObject. Null if not found.
     */
    private TreeNodeWps getSubNode(URI nodeURI, TreeNodeWps parent){
        TreeNodeWps child = null;
        for(int i = 0; i < parent.getChildCount(); i++){
            if(((TreeNodeWps)parent.getChildAt(i)).getIdentifier().getValue().equals(nodeURI.toString())){
                child = (TreeNodeWps)parent.getChildAt(i);
            }
        }
        return child;
    }

    public void addFolder(URI folderUri, URI parentUri){
        TreeNodeWps hostNode = mapHostNode.get(LOCALHOST_URI);
        List<TreeNodeWps> sourceList = getChildrenWithUri(parentUri, hostNode);
        TreeNodeWps parentNode;
        if(sourceList.isEmpty()){
            parentNode = null;
        }
        else{
            parentNode = sourceList.get(0);
            if(getSubNode(folderUri, parentNode) != null){
                return;
            }
        }
        for(TreeNodeWps node : getChildrenWithUri(folderUri, hostNode)){
            remove(node);
        }
        String folderName = new File(folderUri).getName();
        TreeNodeWps folderNode = new TreeNodeWps();
        folderNode.setValidNode(true);
        folderNode.setUserObject(folderName);
        CodeType codeType = new CodeType();
        codeType.setValue(folderUri.toString());
        folderNode.setIdentifier(codeType);
        folderNode.setNodeType(TreeNodeWps.NodeType.FOLDER);

        if (parentNode == null) {
            fileModel.insertNodeInto(folderNode, hostNode, 0);
        } else {
            fileModel.insertNodeInto(folderNode, parentNode, 0);
            tree.expandPath(new TreePath(parentNode.getPath()));
        }
    }

    /**
     * Returns all the WPS script file contained by the directory.
     * @param directory URI to analyse.
     * @return The list of URI.
     */
    private List<URI> getAllWpsScript(URI directory) {
        List<URI> scriptList = new ArrayList<>();
        File f = new File(directory);
        if (f.exists() && f.isDirectory()) {
            for (File file : f.listFiles()) {
                if (file != null) {
                    if (file.isFile() && file.getName().endsWith(".groovy")) {
                        scriptList.add(file.toURI());
                    }
                }
            }
        }
        return scriptList;
    }

    /**
     * Remove the selected node.
     */
    public void removeSelected(){
        TreeNodeWps selected = (TreeNodeWps)tree.getLastSelectedPathComponent();
        remove(selected);
    }

    /**
     * Remove from the toolBox a node and the associated process.
     * @param node
     */
    public void remove(TreeNodeWps node){
        if(!node.equals(fileModel.getRoot()) && !node.equals(tagModel.getRoot())){
<<<<<<< HEAD
            List<TreeNodeWps> leafList = new ArrayList<>();
            leafList.add(node);
            leafList.addAll(getAllChild(node));
            for(TreeNodeWps leaf : leafList){
                if(node.isRemovable()) {
                    switch(leaf.getNodeType()) {
                        case FOLDER:
                            for (TreeNodeWps child : getChildrenWithUri(URI.create(leaf.getIdentifier().getValue()),
                                    (TreeNodeWps) selectedModel.getRoot())) {
                                if (child.isRemovable()) {
                                    cleanParentNode(child, selectedModel);
                                }
                            }
                            break;
                        case PROCESS:
                            for (FileTreeModel model : modelList) {
                                for (TreeNodeWps child : getChildrenWithUri(URI.create(leaf.getIdentifier().getValue()),
                                        (TreeNodeWps) model.getRoot())) {
                                    if (child != null && child.isRemovable()) {
                                        cleanParentNode(child, model);
                                    }
=======
            if(node.isRemovable()) {
                switch(node.getNodeType()) {
                    case FOLDER:
                        for (TreeNodeWps child : getChildrenWithUri(URI.create(node.getIdentifier().getValue()),
                                (TreeNodeWps) selectedModel.getRoot())) {
                            if (child.isRemovable()) {
                                cleanParentNode(child, selectedModel);
                            }
                        }
                        break;
                    case PROCESS:
                        for (FileTreeModel model : modelList) {
                            for (TreeNodeWps child : getChildrenWithUri(URI.create(node.getIdentifier().getValue()),
                                    (TreeNodeWps) model.getRoot())) {
                                if (child != null && child.isRemovable()) {
                                    cleanParentNode(child, model);
                                    model.removeNodeFromParent(child);
>>>>>>> 78fb0968
                                }
                            }
                        }
                        wpsClient.removeProcess(node.getIdentifier());
                        break;
                }
            }
        }
    }

    /**
     * Get the child node of a parent which represent the given file.
     * @param uri URI represented by the node.
     * @param parent Parent of the node.
     * @return The child node.
     */
    private List<TreeNodeWps> getChildrenWithUri(URI uri, TreeNodeWps parent){
        List<TreeNodeWps> nodeList = new ArrayList<>();
        for(int i=0; i<parent.getChildCount(); i++){
            TreeNodeWps child = (TreeNodeWps)parent.getChildAt(i);
            if(child.getIdentifier() != null && child.getIdentifier().getValue().equals(uri.toString())){
                nodeList.add(child);
            }
            else{
                nodeList.addAll(getChildrenWithUri(uri, child));
            }
        }
        return nodeList;
    }

    /**
     * Get the first encountered child node of a parent which represent the same user object.
     * @param userObject Object represented by the node.
     * @param parent Parent of the node.
     * @return The child node.
     */
    private TreeNodeWps getChildWithUserObject(Object userObject, TreeNodeWps parent){
        for(int i=0; i<parent.getChildCount(); i++){
            TreeNodeWps child = (TreeNodeWps)parent.getChildAt(i);
            if(child.getUserObject() != null && child.getUserObject().equals(userObject)){
                return child;
            }
            else{
                TreeNodeWps result = getChildWithUserObject(userObject, child);
                if(result != null){
                    return result;
                }
            }
        }
        return null;
    }

    /**
     * If the given parent node is empty, remove it except if it is the root of the model.
     * Then do the same for its parent.
     * @param node Node to check.
     * @param model Model containing the node.
     */
    private void cleanParentNode(TreeNodeWps node, FileTreeModel model){
        //If the node is the last one from its parent, call 'cleanParentNode()' on it
        if(node.getParent().getChildCount() == 1){
            cleanParentNode((TreeNodeWps)node.getParent(), model);
        }
        else {
            model.removeNodeFromParent(node);
        }
    }

    /**
     * Refresh the selected node.
     * If the node is a process (a leaf), check if it is valid or not,
     * If the node is a category check the contained process,
     * If the node is a folder, check the folder to re-add all the contained processes.
     */
    public void refresh(){
        refresh((TreeNodeWps) tree.getLastSelectedPathComponent());
    }
    /**
     * Refresh the given node.
     * If the node is a process (a leaf), check if it is valid or not,
     * If the node is a category check the contained process,
     * If the node is a folder, check the folder to re-add all the contained processes.
     */
    public void refresh(TreeNodeWps node){
        if(node != null) {
            if (node.getNodeType().equals(TreeNodeWps.NodeType.PROCESS)) {
                if(!wpsClient.checkProcess(node.getIdentifier())){
                    remove(node);
                }
            } else {
                //For each node, test if it is valid, and set the state of the corresponding node in the trees.
                for (TreeNodeWps child : getAllLeaf(node)) {
                    refresh(child);
                }
            }
        }
    }

    /**
     * Returns all the leaf child of a node.
     * @param node Node to explore.
     * @return List of child leaf.
     */
    private List<TreeNodeWps> getAllLeaf(TreeNodeWps node){
        List<TreeNodeWps> nodeList = new ArrayList<>();
        for(int i=0; i<node.getChildCount(); i++){
            TreeNodeWps child = (TreeNodeWps) node.getChildAt(i);
            if(child.isLeaf()){
                nodeList.add(child);
            }
            else{
                nodeList.addAll(getAllLeaf(child));
            }
        }
        return nodeList;
    }

    /**
     * Returns all the child of a node.
     * @param node Node to explore.
     * @return List of child.
     */
    private List<TreeNodeWps> getAllChild(TreeNodeWps node){
        List<TreeNodeWps> nodeList = new ArrayList<>();
        for(int i=0; i<node.getChildCount(); i++){
            TreeNodeWps child = (TreeNodeWps) node.getChildAt(i);
            if(child.isLeaf()){
                nodeList.add(child);
            }
            else{
                nodeList.addAll(getAllChild(child));
            }
        }
        return nodeList;
    }

    /**
     * Returns all the node child of a node with the specified type.
     * @param node Node to explore.
     * @param nodeType Type of the nodes.
     * @return List of child nodes.
     */
    private List<TreeNodeWps> getAllChildWithType(TreeNodeWps node, TreeNodeWps.NodeType nodeType){
        List<TreeNodeWps> nodeList = new ArrayList<>();
        for(int i=0; i<node.getChildCount(); i++){
            TreeNodeWps child = (TreeNodeWps) node.getChildAt(i);
            if(child.getNodeType().equals(nodeType)){
                nodeList.add(child);
            }
            else if(!child.isLeaf()){
                nodeList.addAll(getAllChildWithType(child, nodeType));
            }
        }
        return nodeList;
    }

    /**
     * Creates the action for the popup.
     * @param wpsClient ToolBox.
     */
    private void createPopupActions(WpsClient wpsClient) {
        DefaultAction addSource = new DefaultAction(
                ADD_SOURCE,
                "Add folder",
                "Add a local folder",
                ToolBoxIcon.getIcon("folder_add"),
                EventHandler.create(ActionListener.class, wpsClient, "addNewLocalSource"),
                null
        );
        DefaultAction addFile = new DefaultAction(
                ADD_SCRIPT,
                "Add file",
                "Add a local file",
                ToolBoxIcon.getIcon("script_add"),
                EventHandler.create(ActionListener.class, wpsClient, "addNewLocalScript"),
                null
        );
        DefaultAction runScript = new DefaultAction(
                RUN_SCRIPT,
                "Run",
                "Run a script",
                ToolBoxIcon.getIcon("execute"),
                EventHandler.create(ActionListener.class, wpsClient, "openProcess"),
                null
        );
        DefaultAction refresh_source = new DefaultAction(
                REFRESH_SOURCE,
                "Refresh",
                "Refresh a source",
                ToolBoxIcon.getIcon("refresh"),
                EventHandler.create(ActionListener.class, this, "refresh"),
                null
        );
        DefaultAction remove = new DefaultAction(
                REMOVE,
                "Remove",
                "Remove a source or a script",
                ToolBoxIcon.getIcon("remove"),
                EventHandler.create(ActionListener.class, this, "removeSelected"),
                null
        );

        popupGlobalActions = new ActionCommands();
        popupGlobalActions.addAction(addSource);
        popupGlobalActions.addAction(addFile);

        popupOrbisGISLeafActions = new ActionCommands();
        popupOrbisGISLeafActions.addAction(runScript);


        popupLeafActions = new ActionCommands();
        popupLeafActions.addAction(runScript);
        popupLeafActions.addAction(remove);

        popupNodeActions = new ActionCommands();
        popupNodeActions.addAction(addSource);
        popupNodeActions.addAction(addFile);
        popupNodeActions.addAction(refresh_source);
        popupNodeActions.addAction(remove);

        popupOrbisGISNodeActions = new ActionCommands();
        popupOrbisGISNodeActions.addAction(addSource);
        popupOrbisGISNodeActions.addAction(addFile);
    }

    /**
     * Sets and applies the filters to the list of WPS scripts and display only the compatible one.
     * @param filters List of IFilter to apply.
     */
    public void setFilters(List<IFilter> filters){
        if(filters.size() == 1){
            IFilter filter = filters.get(0);
            //If the filter is empty, use the previously selected model and open the tree.
            if(filter.acceptsAll()){
                tree.setModel(selectedModel);
                if(selectedModel != null) {
                    TreeNodeWps root = (TreeNodeWps) selectedModel.getRoot();
                    tree.expandPath(new TreePath(((TreeNodeWps)root.getChildAt(0)).getPath()));
                }
            }
            //Else, use the filteredModel
            else {
                tree.setModel(filteredModel);
                for (TreeNodeWps node : getAllChildWithType((TreeNodeWps) fileModel.getRoot(), TreeNodeWps.NodeType.PROCESS)) {
                    //For all the leaf, tests if they are accepted by the filter or not.
                    TreeNodeWps filteredRoot = (TreeNodeWps) filteredModel.getRoot();
                    List<TreeNodeWps> filteredNode = getChildrenWithUri(URI.create(node.getIdentifier().getValue()), filteredRoot);
                    if (filteredNode.isEmpty()) {
                        if (filter.accepts(node)) {
                            TreeNodeWps newNode = node.deepCopy();
                            filteredModel.insertNodeInto(newNode, filteredRoot, 0);
                            filteredModel.nodeStructureChanged(filteredRoot);
                            tree.expandPath(new TreePath(newNode.getPath()));
                        }
                    }
                    else {
                        if (!filter.accepts(filteredNode.get(0))) {
                            filteredModel.removeNodeFromParent(filteredNode.get(0));
                        }
                        else{
                            tree.expandPath(new TreePath(filteredNode.get(0).getPath()));
                        }
                    }
                }
            }
        }
    }

    public void dispose(){
        filterFactoryManager.getEventFilterChange().clearListeners();
        filterFactoryManager.getEventFilterFactoryChange().clearListeners();
    }

    /**
     * Open in the tree the node corresponding to the give name in the given model
     * @param nodeName Name of the node to open.
     * @param modelName Name of the model where the node is.
     */
    public void openNode(String nodeName, String modelName){
        FileTreeModel model = null;
        switch(modelName){
            case FILE_MODEL:
                model = fileModel;
                break;
            case TAG_MODEL:
                model = tagModel;
                break;
        }
        TreePath treePath = null;
        if(model != null){
            TreeNodeWps node = getChildWithUserObject(nodeName, (TreeNodeWps)model.getRoot());
            if(node != null) {
                treePath = new TreePath(node.getPath());
            }
        }
        else{
            TreeNodeWps node =getChildWithUserObject(ORBISGIS_STRING, (TreeNodeWps)tagModel.getRoot());
            if(node != null) {
                treePath = new TreePath(node.getPath());
            }
        }
        if(treePath != null){
            tree.expandPath(treePath);
        }
        tree.setModel(model);
        selectedModel = model;
    }

    public void addProcess(ProcessSummaryType processSummary) {
        boolean isRemovable = true;
        String nodePath = "localhost";
        String[] iconArray = null;
        //Retrieve the process metadata
        for (MetadataType metadata : processSummary.getMetadata()) {
            if (metadata.getTitle().equals(LocalWpsServer.ProcessProperty.IS_REMOVABLE.name())) {
                isRemovable = (boolean) metadata.getAbstractMetaData();
            }
            if (metadata.getTitle().equals(LocalWpsServer.ProcessProperty.NODE_PATH.name())) {
                nodePath = (String) metadata.getAbstractMetaData();
            }
            if (metadata.getTitle().equals(LocalWpsServer.ProcessProperty.ICON_ARRAY.name())) {
                String iconStr = metadata.getAbstractMetaData().toString();
                if(iconStr != null) {
                    iconArray = iconStr.split(";");
                }
            }
        }
<<<<<<< HEAD
        addLocalSourceInFileModel(LOCALHOST_URI, mapHostNode.get(LOCALHOST_URI),
                iconArray, processSummary, nodePath, isRemovable);
=======
        addLocalSourceInFileModel(LOCALHOST_URI, mapHostNode.get(LOCALHOST_URI), iconArray, processSummary, nodePath, isRemovable);
>>>>>>> 78fb0968
        addScriptInTagModel(processSummary, null, isRemovable);
        refresh();
    }

    /**
     * Adds a source in the file model.
     * @param iconName Name of the icon to use for the node representing the process to add to the tree
     */
    private void addLocalSourceInFileModel(URI parentUri, TreeNodeWps hostNode, String[] iconName,
                                           ProcessSummaryType processSummary, String nodePath, boolean isRemovable){
        String[] split;
        if(parentUri.toString().startsWith("file:/") || parentUri.toString().startsWith("/")){
            split = new String[]{new File(parentUri).getName()};
        }
        else{
            split = nodePath.split("/");
        }
        TreeNodeWps parent = hostNode;
        TreeNodeWps node = null;
        int index = 0;
        for(String str : split){
            node = getChildWithUserObject(str, parent);
            if(node == null){
                node = new TreeNodeWps();
                node.setValidNode(true);
                node.setUserObject(str);
                CodeType codeType = new CodeType();
                codeType.setValue(str);
                node.setIdentifier(codeType);
                node.setNodeType(TreeNodeWps.NodeType.FOLDER);
                if(iconName != null) {
                    if (iconName.length > index) {
                        node.setCustomIcon(iconName[index]);
                    } else {
                        node.setCustomIcon(iconName[iconName.length - 1]);
                    }
                }
                fileModel.insertNodeInto(node, parent, 0);
            }
            parent = node;
            index++;
        }

        URI processUri = URI.create(processSummary.getIdentifier().getValue());
        if(getChildrenWithUri(processUri, node).isEmpty()) {
            TreeNodeWps script = new TreeNodeWps();
            CodeType codeType = new CodeType();
            codeType.setValue(processUri.toString());
            script.setIdentifier(codeType);
            script.setValidNode(processSummary != null);
            script.setNodeType(TreeNodeWps.NodeType.PROCESS);
            script.setIsRemovable(isRemovable);
            if(processSummary != null){
                if(processSummary.getTitle() != null && !processSummary.getTitle().isEmpty()) {
                    script.setUserObject(processSummary.getTitle().get(0).getValue());
                }
            }
            else{
                script.setUserObject(new File(processUri).getName().replace(".groovy", ""));
            }
            fileModel.insertNodeInto(script, node, 0);
        }
        tree.expandPath(new TreePath(node.getPath()));
    }

    /**
     * Adds a process in the tag model.
     */
    public void addScriptInTagModel(ProcessSummaryType processSummary, String iconName, boolean isRemovable){
        TreeNodeWps root = (TreeNodeWps) tagModel.getRoot();
        TreeNodeWps script = new TreeNodeWps();
        URI uri = URI.create(processSummary.getIdentifier().getValue());
        script.setIdentifier(processSummary.getIdentifier());
        script.setNodeType(TreeNodeWps.NodeType.PROCESS);
        script.setIsRemovable(isRemovable);

        script.setValidNode(processSummary!=null);
        if(iconName != null){
            script.setCustomIcon(iconName);
        }
        if(processSummary!=null){
            if(processSummary.getTitle() != null && !processSummary.getTitle().isEmpty()) {
                script.setUserObject(processSummary.getTitle().get(0).getValue());
            }
            if(!processSummary.getKeywords().isEmpty()) {
                for (KeywordsType tag : processSummary.getKeywords()) {
                    TreeNodeWps tagNode = getChildWithUserObject(tag.getKeyword().get(0).getValue(), root);
                    if (tagNode == null) {
                        tagNode = new TreeNodeWps();
                        tagNode.setNodeType(TreeNodeWps.NodeType.FOLDER);
                        if(tag.getKeyword()!= null && !tag.getKeyword().isEmpty()) {
                            tagNode.setUserObject(tag.getKeyword().get(0).getValue());
                        }
                        tagNode.setValidNode(true);
                        tagModel.insertNodeInto(tagNode, root, 0);
                    }
                    if (getChildrenWithUri(uri, tagNode).isEmpty()) {
                        tagModel.insertNodeInto(script.deepCopy(), tagNode, 0);
                    }
                }
            }
            else{
                TreeNodeWps tagNode = getChildWithUserObject("no_tag", root);
                if(tagNode == null){
                    tagNode = new TreeNodeWps();
                    tagNode.setNodeType(TreeNodeWps.NodeType.FOLDER);
                    tagNode.setUserObject("no_tag");
                    tagNode.setValidNode(true);
                    tagModel.insertNodeInto(tagNode, root, 0);
                }
                if(getChildrenWithUri(uri, tagNode).isEmpty()){
                    tagModel.insertNodeInto(script.deepCopy(), tagNode, 0);
                }
            }
        }
        else{
            script.setUserObject(new File(uri).getName().replace(".groovy", ""));
            TreeNodeWps tagNode = getChildWithUserObject("invalid", root);
            if(tagNode == null){
                tagNode = new TreeNodeWps();
                tagNode.setNodeType(TreeNodeWps.NodeType.FOLDER);
                tagNode.setUserObject("invalid");
                tagNode.setValidNode(true);
                tagModel.insertNodeInto(tagNode, root, 0);
            }
            if(getChildrenWithUri(uri, tagNode).isEmpty()){
                tagModel.insertNodeInto(script.deepCopy(), tagNode, 0);
            }
        }
    }
}<|MERGE_RESOLUTION|>--- conflicted
+++ resolved
@@ -382,29 +382,6 @@
      */
     public void remove(TreeNodeWps node){
         if(!node.equals(fileModel.getRoot()) && !node.equals(tagModel.getRoot())){
-<<<<<<< HEAD
-            List<TreeNodeWps> leafList = new ArrayList<>();
-            leafList.add(node);
-            leafList.addAll(getAllChild(node));
-            for(TreeNodeWps leaf : leafList){
-                if(node.isRemovable()) {
-                    switch(leaf.getNodeType()) {
-                        case FOLDER:
-                            for (TreeNodeWps child : getChildrenWithUri(URI.create(leaf.getIdentifier().getValue()),
-                                    (TreeNodeWps) selectedModel.getRoot())) {
-                                if (child.isRemovable()) {
-                                    cleanParentNode(child, selectedModel);
-                                }
-                            }
-                            break;
-                        case PROCESS:
-                            for (FileTreeModel model : modelList) {
-                                for (TreeNodeWps child : getChildrenWithUri(URI.create(leaf.getIdentifier().getValue()),
-                                        (TreeNodeWps) model.getRoot())) {
-                                    if (child != null && child.isRemovable()) {
-                                        cleanParentNode(child, model);
-                                    }
-=======
             if(node.isRemovable()) {
                 switch(node.getNodeType()) {
                     case FOLDER:
@@ -422,7 +399,6 @@
                                 if (child != null && child.isRemovable()) {
                                     cleanParentNode(child, model);
                                     model.removeNodeFromParent(child);
->>>>>>> 78fb0968
                                 }
                             }
                         }
@@ -750,12 +726,8 @@
                 }
             }
         }
-<<<<<<< HEAD
         addLocalSourceInFileModel(LOCALHOST_URI, mapHostNode.get(LOCALHOST_URI),
                 iconArray, processSummary, nodePath, isRemovable);
-=======
-        addLocalSourceInFileModel(LOCALHOST_URI, mapHostNode.get(LOCALHOST_URI), iconArray, processSummary, nodePath, isRemovable);
->>>>>>> 78fb0968
         addScriptInTagModel(processSummary, null, isRemovable);
         refresh();
     }
