/**
 * OrbisToolBox is an OrbisGIS plugin dedicated to create and manage processing.
 * <p/>
 * OrbisToolBox is distributed under GPL 3 license. It is produced by CNRS <http://www.cnrs.fr/> as part of the
 * MApUCE project, funded by the French Agence Nationale de la Recherche (ANR) under contract ANR-13-VBDU-0004.
 * <p/>
 * OrbisToolBox is free software: you can redistribute it and/or modify it under the terms of the GNU General Public
 * License as published by the Free Software Foundation, either version 3 of the License, or (at your option) any
 * later version.
 * <p/>
 * OrbisToolBox is distributed in the hope that it will be useful, but WITHOUT ANY WARRANTY; without even the implied
 * warranty of MERCHANTABILITY or FITNESS FOR A PARTICULAR PURPOSE. See the GNU General Public License for more details.
 * <p/>
 * You should have received a copy of the GNU General Public License along with OrbisToolBox. If not, see
 * <http://www.gnu.org/licenses/>.
 * <p/>
 * For more information, please consult: <http://www.orbisgis.org/> or contact directly: info_at_orbisgis.org
 */

package org.orbisgis.wpsclient.view.ui.dataui;

<<<<<<< HEAD
=======
import net.opengis.wps._2_0.*;
import net.opengis.wps._2_0.DataDescriptionType;
import org.orbisgis.wpsclient.WpsClient;
>>>>>>> 965f9b3d
import org.orbisgis.wpsclient.WpsClientImpl;
import org.orbisgis.wpsclient.view.utils.ToolBoxIcon;
import org.orbisgis.wpsservice.model.*;

import javax.swing.*;
import java.net.URI;
import java.util.HashMap;
import java.util.Map;

/**
 * Class managing the link between data class (LiteralData, ComplexData ...) and the UI used to configure the inputs and the outputs.
 *
 * @author Sylvain PALOMINOS
 **/

public class DataUIManager {

    /** Map linking the data class and its UI*/
    private Map<Class<? extends DataDescriptionType>, DataUI> dataUIMap;

    /**
     * Main constructor.
     */
    public DataUIManager(WpsClientImpl wpsClient){
        dataUIMap = new HashMap<>();
        linkClassUI(LiteralDataType.class, new LiteralDataUI(), wpsClient);
        linkClassUI(RawData.class, new RawDataUI(), wpsClient);
        linkClassUI(DataStore.class, new DataStoreUI(), wpsClient);
        linkClassUI(DataField.class, new DataFieldUI(), wpsClient);
        linkClassUI(FieldValue.class, new FieldValueUI(), wpsClient);
        linkClassUI(Enumeration.class, new EnumerationUI(), wpsClient);
        linkClassUI(GeometryData.class, new GeometryUI(), wpsClient);
    }

    /**
     * Link a class and its UI.
     * @param clazz Class to link.
     * @param dataUI UI corresponding to the class.
     */
<<<<<<< HEAD
    public void linkClassUI(Class<? extends DataDescription> clazz, DataUI dataUI, WpsClientImpl wpsClient){
=======
    public void linkClassUI(Class<? extends DataDescriptionType> clazz, DataUI dataUI, WpsClientImpl wpsClient){
>>>>>>> 965f9b3d
        dataUI.setWpsClient(wpsClient);
        dataUIMap.put(clazz, dataUI);
    }

    /**
     * Returns the dataUI corresponding to the given class.
     * @param clazz data class.
     * @return DataUI of the given data class.
     */
    public DataUI getDataUI(Class<? extends DataDescriptionType> clazz) {
        return dataUIMap.get(clazz);
    }

    /**
     * Returns a Map of the defaults input values of a process and their identifier URI.
     * @param process Process to analyse
     * @return Map of the default input values and their URI.
     */
    public Map<URI, Object> getInputDefaultValues(ProcessDescriptionType process){
        Map<URI, Object> map = new HashMap<>();
        for(InputDescriptionType input : process.getInput()) {
            //If there is a DataUI corresponding to the input, get the defaults values.
            if(getDataUI(input.getDataDescription().getValue().getClass()) != null) {
                map.putAll(getDataUI(input.getDataDescription().getValue().getClass()).getDefaultValue(input));
            }
        }
        return map;
    }

    /**
     * Return the Icon associated to the data represented by the given input or output.
     * @param inputOrOutput Input or Output to analyse.
     * @return An ImageIcon corresponding to the data type.
     */
    public ImageIcon getIconFromData(net.opengis.wps._2_0.DescriptionType inputOrOutput) {
        DataDescriptionType dataDescription = null;
        if(inputOrOutput instanceof InputDescriptionType){
            dataDescription = ((InputDescriptionType) inputOrOutput).getDataDescription().getValue();
        }
        if(inputOrOutput instanceof OutputDescriptionType){
            dataDescription = ((OutputDescriptionType) inputOrOutput).getDataDescription().getValue();
        }
        ImageIcon icon = dataUIMap.get(dataDescription.getClass()).getIconFromData(inputOrOutput);
        if(icon != null) {
            return icon;
        }
        return ToolBoxIcon.getIcon("undefined");
    }
}<|MERGE_RESOLUTION|>--- conflicted
+++ resolved
@@ -19,12 +19,8 @@
 
 package org.orbisgis.wpsclient.view.ui.dataui;
 
-<<<<<<< HEAD
-=======
 import net.opengis.wps._2_0.*;
 import net.opengis.wps._2_0.DataDescriptionType;
-import org.orbisgis.wpsclient.WpsClient;
->>>>>>> 965f9b3d
 import org.orbisgis.wpsclient.WpsClientImpl;
 import org.orbisgis.wpsclient.view.utils.ToolBoxIcon;
 import org.orbisgis.wpsservice.model.*;
@@ -64,11 +60,7 @@
      * @param clazz Class to link.
      * @param dataUI UI corresponding to the class.
      */
-<<<<<<< HEAD
-    public void linkClassUI(Class<? extends DataDescription> clazz, DataUI dataUI, WpsClientImpl wpsClient){
-=======
     public void linkClassUI(Class<? extends DataDescriptionType> clazz, DataUI dataUI, WpsClientImpl wpsClient){
->>>>>>> 965f9b3d
         dataUI.setWpsClient(wpsClient);
         dataUIMap.put(clazz, dataUI);
     }
