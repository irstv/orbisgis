/**
 * OrbisGIS is a java GIS application dedicated to research in GIScience.
 * OrbisGIS is developed by the GIS group of the DECIDE team of the 
 * Lab-STICC CNRS laboratory, see <http://www.lab-sticc.fr/>.
 *
 * The GIS group of the DECIDE team is located at :
 *
 * Laboratoire Lab-STICC – CNRS UMR 6285
 * Equipe DECIDE
 * UNIVERSITÉ DE BRETAGNE-SUD
 * Institut Universitaire de Technologie de Vannes
 * 8, Rue Montaigne - BP 561 56017 Vannes Cedex
 * 
 * OrbisGIS is distributed under GPL 3 license.
 *
 * Copyright (C) 2007-2014 CNRS (IRSTV FR CNRS 2488)
 * Copyright (C) 2015-2016 CNRS (Lab-STICC UMR CNRS 6285)
 *
 * This file is part of OrbisGIS.
 *
 * OrbisGIS is free software: you can redistribute it and/or modify it under the
 * terms of the GNU General Public License as published by the Free Software
 * Foundation, either version 3 of the License, or (at your option) any later
 * version.
 *
 * OrbisGIS is distributed in the hope that it will be useful, but WITHOUT ANY
 * WARRANTY; without even the implied warranty of MERCHANTABILITY or FITNESS FOR
 * A PARTICULAR PURPOSE. See the GNU General Public License for more details.
 *
 * You should have received a copy of the GNU General Public License along with
 * OrbisGIS. If not, see <http://www.gnu.org/licenses/>.
 *
 * For more information, please consult: <http://www.orbisgis.org/>
 * or contact directly:
 * info_at_ orbisgis.org
 */
package org.orbisgis.tablegui.impl;

import java.awt.BorderLayout;
import java.awt.Point;
import java.awt.Rectangle;
import java.awt.event.ActionListener;
import java.awt.event.InputEvent;
import java.awt.event.KeyEvent;
import java.awt.event.MouseEvent;
import java.awt.event.MouseListener;
import java.beans.EventHandler;
import java.beans.PropertyChangeListener;
import java.sql.*;
import java.util.ArrayList;
import java.util.Iterator;
import java.util.LinkedList;
import java.util.List;
import java.util.Set;
import java.util.SortedSet;
import java.util.TreeSet;
import java.util.concurrent.ExecutorService;
import java.util.concurrent.atomic.AtomicBoolean;
import javax.sql.DataSource;
import javax.swing.*;
import javax.swing.RowSorter.SortKey;
import javax.swing.event.ListSelectionEvent;
import javax.swing.event.ListSelectionListener;
import javax.swing.event.PopupMenuListener;
import javax.swing.event.RowSorterListener;
import javax.swing.event.TableModelEvent;
import javax.swing.event.TableModelListener;
import javax.swing.table.DefaultTableColumnModel;
import javax.swing.table.TableCellRenderer;
import javax.swing.table.TableColumn;
import javax.swing.table.TableColumnModel;
import javax.swing.undo.UndoManager;

import org.h2gis.utilities.JDBCUtilities;
import org.h2gis.utilities.SFSUtilities;
import org.h2gis.utilities.TableLocation;
import org.orbisgis.commons.progress.SwingWorkerPM;
import org.orbisgis.corejdbc.DataManager;
import org.orbisgis.corejdbc.MetaData;
import org.orbisgis.corejdbc.ReadTable;
import org.orbisgis.corejdbc.TableEditEvent;
import org.orbisgis.corejdbc.TableEditListener;
import org.orbisgis.corejdbc.common.IntegerUnion;
import org.orbisgis.commons.progress.NullProgressMonitor;
import org.orbisgis.corejdbc.common.LongUnion;
import org.orbisgis.coremap.layerModel.ILayer;
import org.orbisgis.coremap.layerModel.MapContext;
import org.orbisgis.coremap.process.ZoomToSelectedFeatures;
import org.orbisgis.editorjdbc.EditableSource;
import org.orbisgis.editorjdbc.EditorUndoableEdit;
import org.orbisgis.editorjdbc.jobs.CreateSourceFromSelection;
import org.orbisgis.mapeditorapi.MapElement;
import org.orbisgis.sif.components.actions.ActionCommands;
import org.orbisgis.sif.components.actions.DefaultAction;
import org.orbisgis.sif.components.filter.DefaultActiveFilter;
import org.orbisgis.sif.components.filter.FilterFactoryManager;
import org.orbisgis.sif.docking.DockingLocation;
import org.orbisgis.sif.docking.DockingPanelParameters;
import org.orbisgis.sif.edition.EditableElement;
import org.orbisgis.sif.edition.EditableElementException;
import org.orbisgis.sif.edition.EditorDockable;
import org.orbisgis.sif.edition.EditorManager;
import org.orbisgis.tableeditorapi.TableEditableElement;
import org.orbisgis.tablegui.icons.TableEditorIcon;
import org.orbisgis.tablegui.impl.ext.SourceTable;
import org.orbisgis.tablegui.impl.ext.TableEditorActions;
import org.orbisgis.tablegui.impl.filters.FieldsContainsFilterFactory;
import org.orbisgis.tablegui.impl.filters.TableSelectionFilter;
import org.orbisgis.tablegui.impl.filters.WhereSQLFilterFactory;
import org.orbisgis.tablegui.impl.jobs.ComputeFieldStatistics;
import org.orbisgis.tablegui.impl.jobs.OptimalWidthJob;
import org.orbisgis.tablegui.impl.jobs.SearchJob;
<<<<<<< HEAD
import org.orbisgis.wpsclient.WpsClient;
=======
import org.orbisgis.wpsclient.api.InternalWpsClient;
>>>>>>> 4c4efab2
import org.slf4j.Logger;
import org.slf4j.LoggerFactory;
import org.xnap.commons.i18n.I18n;
import org.xnap.commons.i18n.I18nFactory;

/**
 * Edit a data source through a grid GUI.
 * @author Nicolas Fortin
 */
public class TableEditor extends JPanel implements EditorDockable, SourceTable,TableEditListener {
        protected final static I18n I18N = I18nFactory.getI18n(TableEditor.class);
        private static final Logger LOGGER = LoggerFactory.getLogger("gui." + TableEditor.class);
        private static final int TABLE_SCROLL_PERC = 5;
        private final UndoManager undoManager = new UndoManager();
        private static final long serialVersionUID = 1L;
        private TableEditableElement tableEditableElement;
        private DockingPanelParameters dockingPanelParameters;
        private JTable table;
        private JScrollPane tableScrollPane;
        private DataSourceRowSorter tableSorter;
        private DataSourceTableModel tableModel;
        private AtomicBoolean initialised = new AtomicBoolean(false);
        // Property selection change Event trigered by TableEditableElement
        // is ignored if onUpdateEditableSelection is true
        private AtomicBoolean onUpdateEditableSelection = new AtomicBoolean(false);
        //Property filter is activate or not
        private AtomicBoolean onFiltered = new AtomicBoolean(false);
        private AtomicBoolean filterRunning = new AtomicBoolean(false);
        private FilterFactoryManager<TableSelectionFilter,DefaultActiveFilter> filterManager =
                new FilterFactoryManager<>();
        private TableRowHeader tableRowHeader;
        private Point popupCellAdress = new Point();    // Col(x) and row(y) that trigger a popup
        private Point cellHighlight = new Point(-1,-1); // cell under cursor on right click
        private PropertyChangeListener editableSelectionListener =
                EventHandler.create(PropertyChangeListener.class,this,
                "onEditableSelectionChange");
        private PropertyChangeListener filterListener =
                EventHandler.create(PropertyChangeListener.class,this,
                "onFilterChange");
        private ActionCommands popupActions = new ActionCommands();
        private DataSource dataSource;
        private DataManager dataManager;
        private MCLayerListener layerListener;
        private MapContext mapContext;
        /** Last fetched selected row in selection navigation */
        private int currentSelectionNavigation = 0;
        private EditorManager editorManager;
        private ExecutorService executorService;
        private InternalWpsClient wpsClient;

        /**
         * Constructor
         * @param element Source to read and edit
         */
        public TableEditor(TableEditableElement element, DataManager dataManager, EditorManager editorManager,
                           ExecutorService executorService, InternalWpsClient wpsClient) {
                super(new BorderLayout());
                this.editorManager = editorManager;
                this.executorService = executorService;
                layerListener = new MCLayerListener(element);
                this.dataManager = dataManager;
                this.dataSource = dataManager.getDataSource();
                //Add a listener to the source manager to close the table when
                //the source is removed
                this.tableEditableElement = element;
                dockingPanelParameters = new DockingPanelParameters();
                dockingPanelParameters.setTitleIcon(TableEditorIcon.getIcon("table"));
                dockingPanelParameters.setDefaultDockingLocation(new DockingLocation(DockingLocation.Location
                        .STACKED_ON, "map_editor"));
                tableScrollPane = new JScrollPane(makeTable());
                add(tableScrollPane, BorderLayout.CENTER);
                updateTitle();
                // Fetch MapContext
                if (editorManager != null) {
                    MapElement mapEditable = MapElement.fetchFirstMapElement(editorManager);
                    if(mapEditable != null) {
                        MapContext mapContext = mapEditable.getMapContext();
                        registerMapContext(mapContext);
                    }
                }
            this.wpsClient = wpsClient;
        }

        public void onMenuRefresh() {
            tableChange(new TableEditEvent(tableEditableElement.getTableReference(), TableModelEvent.ALL_COLUMNS, null, null, TableModelEvent.UPDATE));
        }

        @Override
        public void tableChange(TableEditEvent event) {
            if (event.getUndoableEdit() == null && !table.isEditing()) {
                executorService.execute(new RefreshTableJob(tableModel, tableEditableElement, event, table));
            } else {
                if(event.getUndoableEdit() != null) {
                    undoManager.addEdit(new EditorUndoableEdit(event.getUndoableEdit()));
                }
            }
            for (Action action : getDockActions()) {
                if (action instanceof ActionAbstractEdition) {
                    ((ActionAbstractEdition) action).onSourceUpdate();
                }
            }
        }

        /**
         * Return the actions available on the top of the table editor
         * @return 
         */
        private List<Action> getDockActions() {
                List<Action> actions = new LinkedList<>();
                actions.add(new DefaultAction(TableEditorActions.A_REFRESH, I18N.tr("Refresh table content"),
                        TableEditorIcon.getIcon("table_refresh"),
                        EventHandler.create(ActionListener.class, this, "onMenuRefresh"))
                        .setLogicalGroup(TableEditorActions.LGROUP_READ));  
                
                actions.add(new ActionFilteredRow(tableEditableElement, this));                

                actions.add(new DefaultAction(TableEditorActions.A_PREVIOUS_SELECTION, I18N.tr("Previous selection"),
                        I18N.tr("Go to previous selected row"),TableEditorIcon.getIcon("selection-previous"),
                        EventHandler.create(ActionListener.class, this, "onPreviousSelection"),
                        KeyStroke.getKeyStroke(KeyEvent.VK_LEFT, InputEvent.CTRL_DOWN_MASK))
                        .setLogicalGroup(TableEditorActions.LGROUP_READ));

                actions.add(new DefaultAction(TableEditorActions.A_NEXT_SELECTION, I18N.tr("Next selection"),
                    I18N.tr("Go to next selected row"),TableEditorIcon.getIcon("selection-next"),
                    EventHandler.create(ActionListener.class, this, "onNextSelection"),
                    KeyStroke.getKeyStroke(KeyEvent.VK_RIGHT, InputEvent.CTRL_DOWN_MASK))
                        .setLogicalGroup(TableEditorActions.LGROUP_READ));

                // Edition is only available if there is a primary key
                if(wpsClient != null) {
                        //TODO : actions.add(new ActionAddColumn(tableEditableElement));
                        actions.add(new ActionAddRow(tableEditableElement, this, wpsClient));
                        actions.add(new ActionRemoveRow(tableEditableElement, this, wpsClient));
                }
                actions.add(new ActionUndo(tableEditableElement, undoManager));
                actions.add(new ActionRedo(tableEditableElement, undoManager));
                actions.add(new ActionEdition(tableEditableElement));                
                return actions;
        }

        /**
         * The editable selection has been updated,
         * propagate in the table if necessary
         */
        public void onEditableSelectionChange() {
                if (!onUpdateEditableSelection.getAndSet(true)) {
                    // Convert primary key value into row number
                    try {
                            SortedSet<Integer> modelRows = tableEditableElement.getRowSet().getRowNumberFromRowPk(tableEditableElement.getSelection());                        
                            setRowSelection(modelRows, -1);
                            if (tableEditableElement.isFiltered()) {
                            tableSorter.setRowsFilter( getTableModelSelection(0));
                        }
                            if (!modelRows.isEmpty()) {
                                // Scroll to first selection
                                scrollToRow(modelRows.first() - 1);
                            }
                        
                    } catch (EditableElementException | SQLException ex) {
                        LOGGER.error(ex.getLocalizedMessage(), ex);
                    } finally {
                            onUpdateEditableSelection.set(false);
                    }
                }
        }
        
        /**
         * The rows have been filtered
         */
        public void onFilterChange(){
            if (!onFiltered.getAndSet(true)) {
                onMenuFilterRows();
                onFiltered.set(true);
            }
            else{
                onMenuClearFilter();
                onFiltered.set(false);
            }
            
        }

        /**
         * @return The first visible row
         */
        private int getViewPosition() {
            JViewport viewport = tableScrollPane.getViewport();
            return table.rowAtPoint(viewport.getViewPosition());
        }

        /**
         * Return true if the row is visible
         * @param row
         * @return 
         */
        private boolean isRowVisible(int row) {
            return table.getVisibleRect().intersects(table.getCellRect(row, 0, true));
        }

        /**
         * The user want to scroll to the next selected row
         */
        public void onNextSelection() {
            // Get first shown row
            int currentRow = currentSelectionNavigation;
            if(!isRowVisible(currentRow)) {
                currentRow = getViewPosition();
            }
            // Search next selected row
            while (currentRow < tableModel.getRowCount()) {
                if(table.getSelectionModel().isSelectedIndex(++currentRow)) {
                    scrollToRow(currentRow);
                    break;
                }
            }
        }

        /***
         * The user want to scroll to the previous selected row
         */
        public void onPreviousSelection() {
            // Get first shown row
            int currentRow = currentSelectionNavigation;
            if(!isRowVisible(currentRow)) {
                currentRow = getViewPosition();
            }
            // Search next selected row
            while (currentRow > 0) {
                if(table.getSelectionModel().isSelectedIndex(--currentRow)) {
                    scrollToRow(currentRow);
                    break;
                }
            }
        }

        /**
         * @param modelRowId Scroll to this model row id
         */
        public void scrollToRow(int modelRowId) {
            SearchJob.scrollToRow(modelRowId, table);
            currentSelectionNavigation = modelRowId;
        }

        /**
         * The popup is destroyed, the cell border need to be removed
         */
        public void onPopupBecomeInvisible() {
                cellHighlight.setLocation(-1, -1);
        }
        /**
         * The popup is shown, the cell border need to be set
         */
        public void onPopupBecomeVisible() {
                cellHighlight.setLocation(popupCellAdress);
        }
        
        /**
         * Create the filter panel
         * @return 
         */
        private JComponent makeFilterManager() {
                JPanel filterComp = filterManager.makeFilterPanel(false);
                filterManager.setUserCanRemoveFilter(false);
                FieldsContainsFilterFactory factory = new FieldsContainsFilterFactory(table);
                filterManager.registerFilterFactory(factory);
                // SQL filter is only available if there is a primary key
                try(Connection connection = dataSource.getConnection()) {
                    int idPk = JDBCUtilities.getIntegerPrimaryKey(connection, tableEditableElement.getTableReference());
                    if(idPk > 0) {
                        filterManager.registerFilterFactory(new WhereSQLFilterFactory());
                    }
                } catch (SQLException ex) {
                    LOGGER.error(ex.getLocalizedMessage(), ex);
                }
                filterManager.addFilter(factory.getDefaultFilterValue());
                filterManager.getEventFilterChange().addListener(this, EventHandler.create(FilterFactoryManager.FilterChangeListener.class, this, "onApplySelectionFilter"));
                return filterComp;
        }
                
        /**
         * Apply the active search filters
         */
        public void onApplySelectionFilter() {
                List<TableSelectionFilter> filters = filterManager.getFilters();
                if(!filterRunning.getAndSet(true)) {
                        executorService.execute(new SearchJob(filters.get(0), table, tableEditableElement,
                                filterRunning));
                } else {
                        LOGGER.info(I18N.tr("Searching request is already launched. Please wait a moment, or cancel it."));
                }
        }

        /**
         * Reload filter GUI components
         */
        private void reloadFilters() {
                LOGGER.debug("Reload filter");
                DefaultActiveFilter currentFilter = filterManager.getFilterValues().iterator().next();
                filterManager.clearFilters();
                filterManager.addFilter(currentFilter);
        }
        
        /**
         * Create the table and its actions
         * @return 
         */
        private JComponent makeTable() {
                table = new JTable();
                table.setAutoResizeMode(javax.swing.JTable.AUTO_RESIZE_OFF);
                table.setAutoCreateColumnsFromModel(false);
                table.addMouseListener(EventHandler.create(MouseListener.class,
                        this,
                        "onMouseActionOnTableCells",
                        ""));
                
                table.getTableHeader().addMouseListener(EventHandler.create(MouseListener.class,
                        this,
                        "onMouseActionOnTableHeader",
                        ""));
                        
                        
                table.getSelectionModel().setSelectionMode(
                        ListSelectionModel.MULTIPLE_INTERVAL_SELECTION);
                table.getTableHeader().setReorderingAllowed(false);
                table.setColumnSelectionAllowed(true);
                //table.setPreferredScrollableViewportSize(new Dimension(500, 70));
                table.setFillsViewportHeight(true);       
                table.setUpdateSelectionOnSort(true);
                table.setDragEnabled(true);
                table.setBackground(this.getBackground());
                return table;
        }
        
        /**
         * Right click on column header.
         */ 
        public void onMouseActionOnTableHeader(MouseEvent e) {
                //Does this action correspond to a popup request
                if (e.isPopupTrigger()) { 
                        int col = table.columnAtPoint(e.getPoint());
                        popupCellAdress.setLocation(col,-1);
                        JPopupMenu menu = makeTableHeaderPopup(col);
                        menu.show(e.getComponent(), e.getX(), e.getY());
                }
        }
        /**
         * Right click on a table cell. 
         */
        public void onMouseActionOnTableCells(MouseEvent e) {
                //Does this action correspond to a popup request
                if (e.isPopupTrigger()) { 
                        int row = table.rowAtPoint(e.getPoint());
                        int col = table.columnAtPoint(e.getPoint());
                        popupCellAdress.setLocation(col,row);
                        JPopupMenu menu = makeTableCellPopup();
                        menu.addPopupMenuListener(EventHandler.create(PopupMenuListener.class, this, "onPopupBecomeInvisible",null,"popupMenuWillBecomeInvisible"));
                        menu.addPopupMenuListener(EventHandler.create(PopupMenuListener.class, this, "onPopupBecomeVisible",null,"popupMenuWillBecomeVisible"));
                        menu.show(e.getComponent(), e.getX(), e.getY());
                }
        }
        
        /**
         * Create popup menu when the user click on a cell
         * @return 
         */
        private JPopupMenu makeTableCellPopup() {
                JPopupMenu pop = new JPopupMenu();
                boolean hasSelectedRows = table.getSelectedRowCount()>0;
<<<<<<< HEAD
                if(hasSelectedRows && !tableSorter.isFiltered()) {
                        JMenuItem addRowFilter = new JMenuItem(I18N.tr("Filter selected rows"),
=======
                if(hasSelectedRows) {
                        JMenuItem addRowFilter = new JMenuItem(I18N.tr("filter selected rows"),
>>>>>>> 4c4efab2
                                TableEditorIcon.getIcon("row_filter"));
                        addRowFilter.setToolTipText(I18N.tr("Show only the selected rows"));
                        addRowFilter.addActionListener(
                                EventHandler.create(ActionListener.class,
                                this,"onMenuFilterRows"));
                        pop.add(addRowFilter);
                }
                if(tableSorter.isFiltered()) {
                        JMenuItem removeRowFilter = new JMenuItem(
                                I18N.tr("Clear row filter"), TableEditorIcon.getIcon("row_filter_remove"));
                        removeRowFilter.setToolTipText(I18N.tr("Show all rows"));
                        removeRowFilter.addActionListener(
                                EventHandler.create(ActionListener.class,
                                this,"onMenuClearFilter"));
                        pop.add(removeRowFilter);
                }
                if(hasSelectedRows || tableSorter.isFiltered()) {
                        pop.addSeparator();
                }
                if(hasSelectedRows) {                    
                        
                    JMenuItem createDataSourceSelection = new JMenuItem(
                            I18N.tr("Create datasource from selection"),
                            TableEditorIcon.getIcon("table_go"));
                    createDataSourceSelection.setToolTipText(
                            I18N.tr("Create a datasource from the current selection"));
                    createDataSourceSelection.addActionListener(
                            EventHandler.create(ActionListener.class,
                                    this, "onCreateDataSourceFromSelection"));
                    pop.add(createDataSourceSelection);

                    JMenuItem deselectAll = new JMenuItem(
                            I18N.tr("Clear selection"), TableEditorIcon.getIcon("edit-clear"));
                    deselectAll.setToolTipText(I18N.tr("Deselect all lines"));
                    deselectAll.addActionListener(
                            EventHandler.create(ActionListener.class,
                                    this, "onMenuClearSelection"));
                    pop.add(deselectAll);

                    if (isDataOnShownMapContext()) {
                        JMenuItem zoomToSelection = new JMenuItem(
                                I18N.tr("Zoom to selection"),
                                TableEditorIcon.getIcon("zoom_selected"));
                        zoomToSelection.setToolTipText(I18N.tr("In the map editor, zoom to the selected rows"));
                        zoomToSelection.addActionListener(
                                EventHandler.create(ActionListener.class,
                                        this, "onMenuZoomToSelection"));
                        pop.add(zoomToSelection);
                    }

                    JMenuItem inverseSelection = new JMenuItem(
                            I18N.tr("Reverse selection"),
                            TableEditorIcon.getIcon("reverse_selection"));
                    inverseSelection.setToolTipText(I18N.tr("Reverse the current selection"));
                    inverseSelection.addActionListener(
                            EventHandler.create(ActionListener.class,
                                    this, "onMenuReverseSelection"));
                    pop.add(inverseSelection);
                        
                }
                JMenuItem findSameCells = new JMenuItem(
                        I18N.tr("Select same cell"),TableEditorIcon.getIcon("selectsame_row"));
                findSameCells.setToolTipText(I18N.tr("Select all rows that match this cell value"));
                findSameCells.addActionListener(
                        EventHandler.create(ActionListener.class,
                        this,"onMenuSelectSameCellValue"));
                pop.add(findSameCells);
                popupActions.copyEnabledActions(pop);
                return pop;
        }

        /**
         * Used by the function "Zoom to selection"
         * This menu is shown only if the current data is loaded and shown in the toc
         */
        private boolean isDataOnShownMapContext() {
            TableLocation editorTable = TableLocation.parse(tableEditableElement.getTableReference());
            if (editorManager != null) {
                MapElement mapEditable = MapElement.fetchFirstMapElement(editorManager);
                if(mapEditable != null) {
                    MapContext mapContext = mapEditable.getMapContext();
                    for (ILayer layer : mapContext.getLayers()) {
                        TableLocation layerTable = TableLocation.parse(layer.getTableReference());
                        if (layer.isVisible()) {
                            if (editorTable.getSchema().equals(layerTable.getSchema()) &&
                                    editorTable.getTable().equals(layerTable.getTable())) {
                                return true;
                            }
                        }
                    }
                }
            }
            return false;
        }

        /**
         * Zoom on the current selection
         */
        public void onMenuZoomToSelection() {
                if(table.getSelectionModel().isSelectionEmpty()) {
                        return;
                }
                //Retrieve the MapContext
                MapContext mapContext=null;
                for(EditableElement editable : editorManager.getEditableElements()) {
                        if(editable instanceof MapElement) {
                                MapElement mapEditable = (MapElement)editable;
                                mapContext = mapEditable.getMapContext();
                                break;
                        }
                }
                if(mapContext==null) {
                        //Software error, useless to translate
                        LOGGER.error("MapContext lost between popup creation and click");
                        return;
                }                
                executorService.execute(new ZoomToSelectedFeatures(dataManager, tableEditableElement
                        .getTableReference(), tableEditableElement.getSelection(), mapContext));
        }
        
        /**
         * Show all rows of the data source (remove the filter)
         */
        public void onMenuClearFilter() {
                tableSorter.setRowsFilter(null);
        }
        /**
         * Invert the current table selection
         */
        public void onMenuReverseSelection() {
                IntegerUnion invertedSelection = new IntegerUnion();
                for(int viewId = 0; viewId<table.getRowCount();viewId++) {
                        if(!table.isRowSelected(viewId)) {
                                invertedSelection.add(viewId);
                        }
                }                
                setViewRowSelection(invertedSelection);
        }

        /**
         * The user can export the selected rows into a new datasource
         */
        public void onCreateDataSourceFromSelection() {
            // If there is a nonempty selection, then ask the user to name it.
            if (!tableEditableElement.getSelection().isEmpty()) {
                try {
                    String newName = CreateSourceFromSelection.showNewNameDialog(this, dataSource,
                            tableEditableElement.getTableReference());
                    // If newName is not null, then the user clicked OK and entered
                    // a valid name.
                    if (newName != null) {
                        executorService.execute(new CreateSourceFromSelection(dataSource, tableEditableElement
                                .getSelection(), tableEditableElement.getTableReference(), newName));
                    }
                } catch (SQLException ex) {
                    LOGGER.error(ex.getLocalizedMessage(), ex);
                }
            }
        }

        /**
         * Select all rows that have the same value of the selected cell
         */
        public void onMenuSelectSameCellValue() {
                int viewColId = popupCellAdress.x;
                int viewRowId = popupCellAdress.y;
                int colId = table.convertColumnIndexToModel(viewColId);
                int rowId = table.convertRowIndexToModel(viewRowId);            
                //Build the appropriate search filter
                Object value = tableModel.getValueAt(rowId, colId);        
                DefaultActiveFilter filter = null;
                if(value==null){
                    filter = new FieldsContainsFilterFactory.
                        FilterParameters(colId,  null, true, true);
                }
                else{
                filter = new FieldsContainsFilterFactory.
                        FilterParameters(colId,  value.toString(), true, true);
                }
                
                //Clear current filter
                filterManager.clearFilters();
                //Add the find filter
                filterManager.addFilter(filter);
                //Trigger the filter job
                onApplySelectionFilter();
                
        }
        
        /**
         * Clear the table selection
         */
        public void onMenuClearSelection() {
                table.clearSelection();
        }
        
        /**
         * Show only selected rows
         */
        public void onMenuFilterRows() {
                IntegerUnion selectedModelIndex = getTableModelSelection(0);
                tableSorter.setRowsFilter(selectedModelIndex);
        }
        
        /**
         * Create the popup menu of the table header
         * @param col
         * @return 
         */
        private JPopupMenu makeTableHeaderPopup(Integer col) {
                JPopupMenu pop = new JPopupMenu();
                //Optimal width
                JMenuItem optimalWidth = 
                        new JMenuItem(I18N.tr("Optimal width"),
                                TableEditorIcon.getIcon("text_letterspacing")
                        );
                optimalWidth.addActionListener(
                        EventHandler.create(ActionListener.class,this,
                        "onMenuOptimalWidth"));
                pop.add(optimalWidth);
                // Additional functions for specific columns
                boolean isGeometryField = false;
                try(Connection connection = dataSource.getConnection()) {
                    List<String> geomFields = SFSUtilities.getGeometryFields(connection, TableLocation.parse(tableEditableElement.getTableReference()));
                    ResultSetMetaData meta =  tableEditableElement.getRowSet().getMetaData();
                    for(String geomField : geomFields) {
                        int gIndex = JDBCUtilities.getFieldIndex(meta, geomField);
                        if(col.equals(gIndex - 1)) {
                            isGeometryField = true;
                        }
                    }
                } catch (SQLException | EditableElementException ex ){
                    LOGGER.error(ex.getLocalizedMessage(), ex);
                }
                if (!isGeometryField) {
                        pop.addSeparator();
                        //Sort Ascending
                        JMenuItem sortAscending =
                                new JMenuItem(I18N.tr("Sort ascending"),
                                UIManager.getIcon("Table.ascendingSortIcon")
                                );
                        sortAscending.addActionListener(
                        EventHandler.create(ActionListener.class,this,
                        "onMenuSortAscending"));
                        pop.add(sortAscending);
                        //Sort Descending
                        JMenuItem sortDescending =
                                new JMenuItem(I18N.tr("Sort descending"),
                                UIManager.getIcon("Table.descendingSortIcon")
                                );
                        sortDescending.addActionListener(
                        EventHandler.create(ActionListener.class,this,
                        "onMenuSortDescending"));
                        pop.add(sortDescending);
                        //No sort
                        JMenuItem noSort =
                                new JMenuItem(I18N.tr("No sort"),
                                TableEditorIcon.getIcon("table_refresh")
                                );
                        noSort.addActionListener(
                        EventHandler.create(ActionListener.class,this,
                        "onMenuNoSort"));
                        pop.add(noSort);
                }
                pop.addSeparator();
                //Get Field information
                JMenuItem showFieldInformation =
                        new JMenuItem(I18N.tr("Show column information"),
                                TableEditorIcon.getIcon("information")
                        );
                showFieldInformation.addActionListener(
                        EventHandler.create(ActionListener.class, this,
                                "onMenuShowInformation")
                );
                pop.add(showFieldInformation);
                if(isNumeric(col)) {
                        //Get Statistics
                        String text = I18N.tr("Show column statistics");
                        if(table.getSelectedRowCount()>0) {
                                text = I18N.tr("Show column selection statistics");
                        } else if(tableSorter.isFiltered()) {
                                text = I18N.tr("Show filtered column statistics");                                
                        }
                        JMenuItem showStats =                         
                                new JMenuItem(text,
                                        TableEditorIcon.getIcon("statistics")
                                );
                        showStats.addActionListener(
                        EventHandler.create(ActionListener.class,this,
                        "onMenuShowStatistics"));
                        pop.add(showStats);                                
                        
                }
                popupActions.copyEnabledActions(pop);
                return pop;

        }
        
        /**
         * The user disable table sort
         */
        public void onMenuNoSort() {
                tableSorter.setSortKeys(null);
        }
        /**
         * Ascending sort
         */
        public void onMenuSortAscending() {
                tableSorter.setSortKey(new SortKey(popupCellAdress.x, SortOrder.ASCENDING));
        }
        /**
         * Descending sort
         */
        public void onMenuSortDescending() {
                tableSorter.setSortKey(new SortKey(popupCellAdress.x, SortOrder.DESCENDING));
        }

        /**
         * Show the selected field information
         */
        public void onMenuShowInformation() {
            int col = popupCellAdress.x + 1;
            try(Connection connection = dataSource.getConnection()) {
                DatabaseMetaData meta = connection.getMetaData();
                LOGGER.info(MetaData.getColumnInformations(meta, tableEditableElement.getTableReference(), col));
            } catch( SQLException ex) {
                LOGGER.error(ex.getLocalizedMessage(),ex);
            }
        }

        /**
         * @param zeroBaseDiff JTable selection is 0 based. Set 1 in order to get a 1 based row identifier selection.
         * @return Select row id
         */
        public IntegerUnion getTableModelSelection(int zeroBaseDiff) {
            IntegerUnion selectionModelRowId = new IntegerUnion();
            for (int viewRowId : table.getSelectedRows()) {
                selectionModelRowId.add(tableSorter.convertRowIndexToModel(viewRowId) + zeroBaseDiff);
            }
            return selectionModelRowId;
        }

        /**
         * Compute and show the selected field statistics
         */
        public void onMenuShowStatistics() {
                //Compute row id selection
                Set<Integer> selectionModelRowId = getTableModelSelection(1);
                if (selectionModelRowId.isEmpty() && tableSorter.isFiltered()) {
                        selectionModelRowId.addAll(tableSorter.getViewToModelIndex());
                }
                executorService.execute(new ComputeFieldStatistics(selectionModelRowId, dataSource, popupCellAdress
                        .x, tableEditableElement.getTableReference()));
        }

        /**
         * Compute the optimal width for this column
         */
        public void onMenuOptimalWidth() {
                executorService.execute(new OptimalWidthJob(table, popupCellAdress.x));
        }

        /**
         * Return the editable document
         * @return 
         */
        @Override
        public EditableSource getTableEditableElement() {
                return tableEditableElement;
        }

        @Override
        public boolean match(EditableElement editableElement) {
                return true;
        }

        /**
         * Link row selection with toc layer's selection
         * Link toc layer selection with table selection
         * @param mc MapContext instance
         */
        private void registerMapContext(MapContext mc) {
            if(mapContext != null) {
                mapContext.getLayerModel().removeLayerListenerRecursively(layerListener);
            }
            mapContext = mc;
            mc.getLayerModel().addLayerListenerRecursively(layerListener);
        }

        @Override
        public void addNotify() {
                super.addNotify();
                if(!initialised.getAndSet(true)) {
                        executorService.execute(new OpenEditableElement(this, tableEditableElement));
                }
        }
        
        private void quickAutoResize() {
                autoResizeColWidth(Math.min(5, tableModel.getRowCount()));
        }
        
        /**
         * When the editable element is open, 
         * the data model of the table can be set.
         * Called only once.
         */
        private void readDataSource() {
                tableModel = new DataSourceTableModel(tableEditableElement);
                tableEditableElement.getDataManager().addTableEditListener(tableEditableElement.getTableReference(), this, false);
                tableModel.addTableModelListener(new FieldResetListener(this));
                table.setModel(tableModel);
                updateTableColumnModel();
                quickAutoResize();
                tableSorter = new DataSourceRowSorter(tableModel, dataSource);
                tableSorter.addRowSorterListener(
                        EventHandler.create(RowSorterListener.class,this,
                        "onShownRowsChanged"));
                tableSorter.setExecutorService(executorService);
                table.setRowSorter(tableSorter);
                //Set the row count at left
                tableRowHeader = new TableRowHeader(table);
                tableScrollPane.setRowHeaderView(tableRowHeader);
                              
                //Apply the selection
                try {
                    setRowSelection(tableEditableElement.getRowSet().getRowNumberFromRowPk(tableEditableElement
                            .getSelection()), -1);
                    //Apply the filtered row action
                if(tableEditableElement.isFiltered()){
                    IntegerUnion selectedModelIndex = getTableModelSelection(0);
                    tableSorter.setRowsFilter(selectedModelIndex);
                }
                    
                    if (!table.getSelectionModel().isSelectionEmpty()) {
                        scrollToRow(table.getSelectionModel().getMinSelectionIndex());
                    }
                } catch (EditableElementException |SQLException ex) {
                    LOGGER.error(ex.getLocalizedMessage(), ex);
                }
                
                table.getSelectionModel().addListSelectionListener(
                        EventHandler.create(ListSelectionListener.class,this,
                        "onTableSelectionChange",""));
                add(makeFilterManager(),BorderLayout.SOUTH);
                //Close the editable element on window close
                dockingPanelParameters.addPropertyChangeListener(
                        DockingPanelParameters.PROP_VISIBLE,
                        EventHandler.create(PropertyChangeListener.class,
                        this,"onChangeVisibility","newValue"));
                updateTitle();
                // Add a selection listener on the editable element
                tableEditableElement.addPropertyChangeListener(TableEditableElement.PROP_SELECTION,
                        editableSelectionListener);                
                // Add a filter listener on the editable element
                tableEditableElement.addPropertyChangeListener(TableEditableElement.PROP_FILTERED,
                        filterListener);
                dockingPanelParameters.setDockActions(getDockActions());
                initPopupActions();
                tableScrollPane.getVerticalScrollBar().setBlockIncrement((int)(table.getHeight() / (TABLE_SCROLL_PERC / 100.)));
        }
        private void initPopupActions() {
                if(tableEditableElement.isEditable()) {
                    popupActions.addAction(new ActionRemoveColumn(this, wpsClient));
                }
        }
        /**
         * Frame visibility state change
         * @param visible 
         */
        public void onChangeVisibility(boolean visible) {
                if(!visible) {
                        dataManager.removeTableEditListener(tableEditableElement.getTableReference(), this);
                        if(mapContext != null) {
                            mapContext.getLayerModel().removeLayerListenerRecursively(layerListener);
                        }
                        for(Action action : dockingPanelParameters.getDockActions()) {
                            if(action instanceof ActionDispose){
                                try {
                                    ((ActionDispose) action).dispose();
                                }catch (Exception ex) {
                                    LOGGER.error(ex.getLocalizedMessage(),ex);
                                }
                            }
                        }
                        try {
                                LOGGER.debug("Close table "+dockingPanelParameters.getTitle());
                                tableEditableElement.close(new NullProgressMonitor());                                
                                tableEditableElement.removePropertyChangeListener(editableSelectionListener);
                                tableEditableElement.removePropertyChangeListener(filterListener);
                        } catch (UnsupportedOperationException | EditableElementException ex) {
                                LOGGER.error(ex.getLocalizedMessage(),ex);
                        }
                }
        }
        /**
         * Convert index from model to view then update the table selection
         * @param modelSelection ModelIndex selection
         * @param  zeroBasedDiff JTable selection is 0 based, you can offset the selection row identifier by defining -1 if your selection is 1 based
         */
        private void setRowSelection(Set<Integer> modelSelection, int zeroBasedDiff) {
                Set<Integer> newSelection;
                if(tableSorter.isFiltered() || !tableSorter.getSortKeys().isEmpty()) {
                        newSelection = new IntegerUnion();
                        for(int modelId : modelSelection) {
                                modelId += zeroBasedDiff;
                                int viewRowId = table.convertRowIndexToView(modelId);
                                if(viewRowId!=-1) {
                                        newSelection.add(viewRowId);
                                }
                        }
                } else {
                        newSelection = new IntegerUnion();
                        for(int modelId : modelSelection) {
                            newSelection.add(modelId + zeroBasedDiff);
                        }
                }
                setViewRowSelection(newSelection);
        }
        
        /**
         * Update the table selection
         * @param viewSelection View index selection
         */
        private void setViewRowSelection(Set<Integer> viewSelection) {
                // Integer union is able to compute range of integer from a set of integer
                Iterator<Integer> intervals = new IntegerUnion(viewSelection).getValueRanges().iterator();
                final int maxRow = table.getRowCount();
                try {
                        table.getSelectionModel().setValueIsAdjusting(true);
                        table.clearSelection();
                        while(intervals.hasNext()) {
                                // If the DataSource here and in other editors is not the same (uncommitted changes)
                                // Then the selected row index may not be the same and can be out of range.
                                // The check is done here.
                                int begin = intervals.next();
                                int end = Math.min(intervals.next(),maxRow - 1);
                                if(begin < maxRow) {
                                    table.addRowSelectionInterval(begin, end);
                                }
                        }
                }finally {
                        table.getSelectionModel().setValueIsAdjusting(false);
                }
                
        }
        
        /**
         * The model or the sorted have updated the table
         */
        public void onShownRowsChanged() {
                updateTitle();
                tableRowHeader.tableChanged();
        }
        
        /**
         * Table selection change
         * @param evt Selection event, used to test if the selection is final
         */
        public void onTableSelectionChange(ListSelectionEvent evt) {
                if (!evt.getValueIsAdjusting()) {
                        updateTitle();
                        if (!onUpdateEditableSelection.getAndSet(true)) {
                                SwingUtilities.invokeLater(new Runnable() {

                                    @Override
                                    public void run() {
                                        try {
                                            updateEditableSelection();
                                        } finally {
                                            onUpdateEditableSelection.set(false);

                                        }
                                    }
                                });
                        }
                }
        }

        private void updateEditableSelection() {
                try {
                    tableEditableElement.setSelection(ReadTable.getRowPkFromRowNumber(tableEditableElement.getRowSet(), getTableModelSelection(1)));
                    // Update layer selection
                    if (mapContext != null) {
                        TableLocation editorTable = TableLocation.parse(tableEditableElement.getTableReference());
                        // Search layers with same table identifier
                        ILayer[] layers = mapContext.getLayers();
                        for (ILayer layer : layers) {
                            if (!layer.getTableReference().isEmpty()) {
                                TableLocation layerTable = TableLocation.parse(layer.getTableReference());
                                if (editorTable.equals(layerTable)) {
                                    layer.setSelection(tableEditableElement.getSelection());
                                }
                            }
                        }
                    }
                } catch (EditableElementException | SQLException ex) {
                    LOGGER.error(ex.getLocalizedMessage(), ex);
                } finally {
                        onUpdateEditableSelection.set(false);
                }
        }

        /**
         *  Update the title label.
         */
        private void updateTitle() {
                String sourceName = tableEditableElement.getTableReference();
                int tableSelectedRowCount = table.getSelectedRowCount();
                int tableRowCount = table.getRowCount();
                // Message is different if the table is filtered
                if(tableSorter==null || !tableSorter.isFiltered()) {
                        dockingPanelParameters.setTitle(
                                I18N.tr("Table Editor of {0} {1}/{2}",
                                sourceName,tableSelectedRowCount,tableRowCount));
                }else{
                        dockingPanelParameters.setTitle(
                                I18N.tr("Table Editor of {0} (Filtered) {1}/{2}",
                                sourceName,tableSelectedRowCount,tableRowCount));
                }                
        }
        
        private void resetRenderers() {
                for (int i = 0; i < tableModel.getColumnCount(); i++) {
                        TableColumn col = table.getColumnModel().getColumn(i);
                        if (isNumeric(i)) {
                                col.setCellRenderer(new TableNumberColumnRenderer(table,cellHighlight));
                        } else {
                                col.setCellRenderer(new TableDefaultColumnRenderer(table,tableModel.getColumnClass(i),cellHighlight));
                        } 
                }                
        }

        private void autoResizeColWidth(int rowsToCheck) {
                TableColumnModel colModel = table.getColumnModel();
                int maxWidth = 200;
                for (int i = 0; i < colModel.getColumnCount(); i++) {
                        TableColumn col = colModel.getColumn(i);
                        int colWidth = OptimalWidthJob.getColumnOptimalWidth(table, rowsToCheck, maxWidth, i,
                                new NullProgressMonitor());
                        col.setPreferredWidth(colWidth);
                }
                resetRenderers();
        }

        /**
         * Sync the table column model with the DataSource
         */
        private void updateTableColumnModel() {
                TableColumnModel colModel = new DefaultTableColumnModel();
                for (int i = 0; i < tableModel.getColumnCount(); i++) {
                        TableColumn col = new TableColumn(i);
                        String columnName = tableModel.getColumnName(i);
                        col.setHeaderValue(columnName);
                        TableCellRenderer headerRenderer = col.getHeaderRenderer();
                        if(!(headerRenderer instanceof TableEditorHeaderRenderer)) {
                            TableEditorHeaderRenderer newRenderer = new TableEditorHeaderRenderer(table);
                            try {
                                newRenderer.setKey(isPrimaryKey(columnName));
                            } catch (SQLException ex) {
                                LOGGER.error(ex.getLocalizedMessage(), ex);
                            }
                            col.setHeaderRenderer(newRenderer);
                        }
                        colModel.addColumn(col);
                }
                table.setColumnModel(colModel);
        }

        private boolean isPrimaryKey(String columnName) throws SQLException {
            TableLocation tableLocation = TableLocation.parse(tableEditableElement.getTableReference());
            try(Connection connection = dataSource.getConnection();
                ResultSet rs = connection.getMetaData().getPrimaryKeys(tableLocation.getCatalog(null),
                        tableLocation.getSchema(null), tableLocation.getTable())) {
                while (rs.next()) {
                    // If the schema is not specified, public must be the schema
                    if (!tableLocation.getSchema().isEmpty() || "public".equalsIgnoreCase(rs.getString("TABLE_SCHEM"))) {
                        if (columnName.equals(rs.getString("COLUMN_NAME"))) {
                            return true;
                        }
                    }
                }
            }
            return false;
        }

        /**
         * @param column Column index
         * @return True if the field type is numeric
         */
        private boolean isNumeric(int column) {
                try {
                    int columnType = tableModel.getColumnType(column);
                    switch (columnType) {
                            case Types.FLOAT:
                            case Types.DOUBLE:
                            case Types.TINYINT:
                            case Types.SMALLINT:
                            case Types.INTEGER:
                            case Types.BIGINT:
                            case Types.DECIMAL:
                            case Types.NUMERIC:
                                    return true;
                            default:
                                    return false;
                    }
                }catch (SQLException ex) {
                    LOGGER.error(ex.getLocalizedMessage(), ex);
                    return false;
                }
        }

        @Override
        public EditableElement getEditableElement() {
                return tableEditableElement;
        }

        @Override
        public void setEditableElement(EditableElement editableElement) {
            if(editableElement instanceof MapElement) {
                mapContext = ((MapElement) editableElement).getMapContext();
                registerMapContext(mapContext);
            }
        }

        @Override
        public DockingPanelParameters getDockingParameters() {
                return dockingPanelParameters;
        }

        @Override
        public JComponent getComponent() {
                return this;
        }
        
        private static class OpenEditableElement extends SwingWorkerPM {

                private TableEditor tableEditor;
                private TableEditableElement tableEditableElement;

                private OpenEditableElement(TableEditor tableEditor, TableEditableElement el) {
                    this.tableEditor = tableEditor;
                    this.tableEditableElement = el;
                    setTaskName(I18N.tr("Open the table {0}", tableEditableElement.getTableReference()));
                }

                @Override
                protected Object doInBackground() throws Exception {
                    try {
                        try {
                            if (tableEditableElement.isOpen()) {
                                tableEditableElement.close(this.getProgressMonitor());
                            }
                            tableEditableElement.open(this.getProgressMonitor());
                        } catch (UnsupportedOperationException | EditableElementException ex) {
                            LOGGER.error(I18N.tr("Error while loading the table editor"), ex);
                        }
                    } finally {
                        tableEditor.initialised.set(true);
                    }
                    return null;
                }

            @Override
            protected void done() {
                tableEditor.readDataSource();
            }
        }

        @Override
        public JTable getTable() {
                return table;
        }

        @Override
        public Point getPopupCellAdress() {
                return new Point(popupCellAdress);
        }

        private static class FieldResetListener implements TableModelListener {
            private final TableEditor tableEditor;

            private FieldResetListener(TableEditor tableEditor) {
                this.tableEditor = tableEditor;
            }

            @Override
            public void tableChanged(TableModelEvent tableModelEvent) {
                if (tableModelEvent.getFirstRow() == TableModelEvent.HEADER_ROW) {
                    tableEditor.updateTableColumnModel();
                    tableEditor.reloadFilters();
                    tableEditor.resetRenderers();
                }
            }
        }

        /**
         * Close TableEditor in Swing Thread
         */
        private static class CloseTableEditor implements Runnable {
            private final TableEditor tableEditor;

            private CloseTableEditor(TableEditor tableEditor) {
                this.tableEditor = tableEditor;
            }

            @Override
            public void run() {
                tableEditor.dockingPanelParameters.setVisible(false);
            }
        }

    private class RefreshTableJob extends SwingWorkerPM<Boolean, Boolean> {
        private DataSourceTableModel model;
        private JTable tableComp;
        private TableEditableElement table;
        private List<TableModelEvent> evts = new ArrayList<>();
        private TableEditEvent event;

        private RefreshTableJob(DataSourceTableModel model, TableEditableElement table, TableEditEvent event, JTable tableComp) {
            this.model = model;
            this.table = table;
            this.event = event;
            this.tableComp = tableComp;
            setTaskName(I18N.tr("Refresh table content"));
        }

        @Override
        protected void done() {
            model.setLastFetchRowCountTime(0);
            // Swing Thread
            // Send columns delete/insert/update events
            Rectangle rect = tableComp.getVisibleRect();
            int firstVisibleRow = tableComp.rowAtPoint(rect.getLocation());
            int lastVisibleRow = tableComp.rowAtPoint(new Point(rect.x, rect.y + rect.height - 1));
            if(firstVisibleRow < lastVisibleRow && firstVisibleRow >= 0 && lastVisibleRow <= tableComp.getRowCount()) {
                IntegerUnion rowsToClean = new IntegerUnion();
                for(int viewRow = firstVisibleRow; viewRow <= lastVisibleRow; viewRow++) {
                    rowsToClean.add(tableComp.convertRowIndexToModel(viewRow) + 1);
                }
                try {
                    table.getRowSet().refreshRows(rowsToClean);
                    // Update rendered rows
                    Iterator<Integer> intervals = rowsToClean.getValueRanges().iterator();
                    while(intervals.hasNext()) {
                        int start = intervals.next();
                        int end = intervals.next();
                        model.fireTableRowsUpdated(start - 1, end - 1);
                    }
                } catch (SQLException | EditableElementException ex) {
                    LOGGER.error(ex.getLocalizedMessage(), ex);
                }
            }

            if(evts.isEmpty()) {
                // Refresh shown data
                model.fireTableDataChanged();
            } else {
                for (TableModelEvent evt : evts) {
                    model.fireTableChanged(evt);
                }
            }
        }

        @Override
        protected Boolean doInBackground() throws Exception {
            if(event.getColumn() == TableModelEvent.ALL_COLUMNS || event.getFirstRowPK() == null || event.getLastRowPK() == null) {
                List<String> columnTypes = new ArrayList<>();
                List<String> columnNames = new ArrayList<>();
                try {
                    try {
                        ResultSetMetaData meta = table.getRowSet().getMetaData();
                        for (int col = 1; col < meta.getColumnCount(); col++) {
                            columnNames.add(meta.getColumnName(col));
                            columnTypes.add(meta.getColumnTypeName(col));
                        }
                    } catch (SQLException ex) {
                        LOGGER.error(ex.getLocalizedMessage(), ex);
                    }
                    // The row count may have changed, reset the rowset
                    table.getRowSet().execute();
                    try {
                        ResultSetMetaData meta = table.getRowSet().getMetaData();
                        for (int col = 1; col < meta.getColumnCount(); col++) {
                            if (col <= columnNames.size()) {
                                if (!columnNames.get(col - 1).equals(meta.getColumnName(col)) || !columnTypes.get(col - 1).equals(meta.getColumnTypeName(col))) {
                                    evts.add(new TableModelEvent(model, TableModelEvent.HEADER_ROW, TableModelEvent.HEADER_ROW, col - 1, TableModelEvent.UPDATE));
                                }
                                //columnTypes.add(meta.getColumnTypeName(col + offset));
                            } else {
                                //New column
                                evts.add(new TableModelEvent(model, TableModelEvent.HEADER_ROW, TableModelEvent.HEADER_ROW, col - 1, TableModelEvent.INSERT));
                            }
                        }
                        // Deleted columns
                        if (meta.getColumnCount() < columnNames.size()) {
                            for (int insertId = meta.getColumnCount(); insertId <= columnNames.size(); insertId++) {
                                evts.add(new TableModelEvent(model, TableModelEvent.HEADER_ROW, TableModelEvent.HEADER_ROW, meta.getColumnCount() - 1, TableModelEvent.DELETE));
                            }
                        }
                    } catch (SQLException ex) {
                        LOGGER.error(ex.getLocalizedMessage(), ex);
                    }
                } catch (EditableElementException ex) {
                    LOGGER.error(ex.getLocalizedMessage(), ex);
                }
            } else {
                // Simple row event
                IntegerUnion updatedRows = new IntegerUnion(table.getRowSet().getRowNumberFromRowPk(new LongUnion(event.getFirstRowPK(), event.getLastRowPK())));
                Iterator<Integer> intervals = updatedRows.getValueRanges().iterator();
                while (intervals.hasNext()) {
                    int firstRow = intervals.next();
                    int lastRow = intervals.next();
                    evts.add(new TableModelEvent(model, firstRow - 1, lastRow - 1, event.getColumn(), event.getType() ));
                }
                // Refresh rowset cache
                table.getRowSet().refreshRows(new TreeSet<>(updatedRows));
            }
            return true;
        }
    }

    /**
     * Return the DataSourceRowSorter to filter or short the data of the table 
     * @return 
     */
    public DataSourceRowSorter getDataSourceRowSorter() {
        return tableSorter;
    }    
    
}<|MERGE_RESOLUTION|>--- conflicted
+++ resolved
@@ -110,11 +110,8 @@
 import org.orbisgis.tablegui.impl.jobs.ComputeFieldStatistics;
 import org.orbisgis.tablegui.impl.jobs.OptimalWidthJob;
 import org.orbisgis.tablegui.impl.jobs.SearchJob;
-<<<<<<< HEAD
+import org.orbisgis.wpsclient.api.InternalWpsClient;
 import org.orbisgis.wpsclient.WpsClient;
-=======
-import org.orbisgis.wpsclient.api.InternalWpsClient;
->>>>>>> 4c4efab2
 import org.slf4j.Logger;
 import org.slf4j.LoggerFactory;
 import org.xnap.commons.i18n.I18n;
@@ -220,16 +217,16 @@
 
         /**
          * Return the actions available on the top of the table editor
-         * @return 
+         * @return
          */
         private List<Action> getDockActions() {
                 List<Action> actions = new LinkedList<>();
                 actions.add(new DefaultAction(TableEditorActions.A_REFRESH, I18N.tr("Refresh table content"),
                         TableEditorIcon.getIcon("table_refresh"),
                         EventHandler.create(ActionListener.class, this, "onMenuRefresh"))
-                        .setLogicalGroup(TableEditorActions.LGROUP_READ));  
-                
-                actions.add(new ActionFilteredRow(tableEditableElement, this));                
+                        .setLogicalGroup(TableEditorActions.LGROUP_READ));
+
+                actions.add(new ActionFilteredRow(tableEditableElement, this));
 
                 actions.add(new DefaultAction(TableEditorActions.A_PREVIOUS_SELECTION, I18N.tr("Previous selection"),
                         I18N.tr("Go to previous selected row"),TableEditorIcon.getIcon("selection-previous"),
@@ -251,7 +248,7 @@
                 }
                 actions.add(new ActionUndo(tableEditableElement, undoManager));
                 actions.add(new ActionRedo(tableEditableElement, undoManager));
-                actions.add(new ActionEdition(tableEditableElement));                
+                actions.add(new ActionEdition(tableEditableElement));
                 return actions;
         }
 
@@ -263,7 +260,7 @@
                 if (!onUpdateEditableSelection.getAndSet(true)) {
                     // Convert primary key value into row number
                     try {
-                            SortedSet<Integer> modelRows = tableEditableElement.getRowSet().getRowNumberFromRowPk(tableEditableElement.getSelection());                        
+                            SortedSet<Integer> modelRows = tableEditableElement.getRowSet().getRowNumberFromRowPk(tableEditableElement.getSelection());
                             setRowSelection(modelRows, -1);
                             if (tableEditableElement.isFiltered()) {
                             tableSorter.setRowsFilter( getTableModelSelection(0));
@@ -272,7 +269,7 @@
                                 // Scroll to first selection
                                 scrollToRow(modelRows.first() - 1);
                             }
-                        
+
                     } catch (EditableElementException | SQLException ex) {
                         LOGGER.error(ex.getLocalizedMessage(), ex);
                     } finally {
@@ -280,7 +277,7 @@
                     }
                 }
         }
-        
+
         /**
          * The rows have been filtered
          */
@@ -293,7 +290,7 @@
                 onMenuClearFilter();
                 onFiltered.set(false);
             }
-            
+
         }
 
         /**
@@ -307,7 +304,7 @@
         /**
          * Return true if the row is visible
          * @param row
-         * @return 
+         * @return
          */
         private boolean isRowVisible(int row) {
             return table.getVisibleRect().intersects(table.getCellRect(row, 0, true));
@@ -369,10 +366,10 @@
         public void onPopupBecomeVisible() {
                 cellHighlight.setLocation(popupCellAdress);
         }
-        
+
         /**
          * Create the filter panel
-         * @return 
+         * @return
          */
         private JComponent makeFilterManager() {
                 JPanel filterComp = filterManager.makeFilterPanel(false);
@@ -415,10 +412,10 @@
                 filterManager.clearFilters();
                 filterManager.addFilter(currentFilter);
         }
-        
+
         /**
          * Create the table and its actions
-         * @return 
+         * @return
          */
         private JComponent makeTable() {
                 table = new JTable();
@@ -477,18 +474,13 @@
         
         /**
          * Create popup menu when the user click on a cell
-         * @return 
+         * @return
          */
         private JPopupMenu makeTableCellPopup() {
                 JPopupMenu pop = new JPopupMenu();
                 boolean hasSelectedRows = table.getSelectedRowCount()>0;
-<<<<<<< HEAD
                 if(hasSelectedRows && !tableSorter.isFiltered()) {
                         JMenuItem addRowFilter = new JMenuItem(I18N.tr("Filter selected rows"),
-=======
-                if(hasSelectedRows) {
-                        JMenuItem addRowFilter = new JMenuItem(I18N.tr("filter selected rows"),
->>>>>>> 4c4efab2
                                 TableEditorIcon.getIcon("row_filter"));
                         addRowFilter.setToolTipText(I18N.tr("Show only the selected rows"));
                         addRowFilter.addActionListener(
@@ -911,7 +903,7 @@
                 //Set the row count at left
                 tableRowHeader = new TableRowHeader(table);
                 tableScrollPane.setRowHeaderView(tableRowHeader);
-                              
+
                 //Apply the selection
                 try {
                     setRowSelection(tableEditableElement.getRowSet().getRowNumberFromRowPk(tableEditableElement
@@ -921,14 +913,14 @@
                     IntegerUnion selectedModelIndex = getTableModelSelection(0);
                     tableSorter.setRowsFilter(selectedModelIndex);
                 }
-                    
+
                     if (!table.getSelectionModel().isSelectionEmpty()) {
                         scrollToRow(table.getSelectionModel().getMinSelectionIndex());
                     }
                 } catch (EditableElementException |SQLException ex) {
                     LOGGER.error(ex.getLocalizedMessage(), ex);
                 }
-                
+
                 table.getSelectionModel().addListSelectionListener(
                         EventHandler.create(ListSelectionListener.class,this,
                         "onTableSelectionChange",""));
@@ -941,7 +933,7 @@
                 updateTitle();
                 // Add a selection listener on the editable element
                 tableEditableElement.addPropertyChangeListener(TableEditableElement.PROP_SELECTION,
-                        editableSelectionListener);                
+                        editableSelectionListener);
                 // Add a filter listener on the editable element
                 tableEditableElement.addPropertyChangeListener(TableEditableElement.PROP_FILTERED,
                         filterListener);
@@ -1411,11 +1403,11 @@
     }
 
     /**
-     * Return the DataSourceRowSorter to filter or short the data of the table 
-     * @return 
+     * Return the DataSourceRowSorter to filter or short the data of the table
+     * @return
      */
     public DataSourceRowSorter getDataSourceRowSorter() {
         return tableSorter;
-    }    
-    
+    }
+
 }