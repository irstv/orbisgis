--- conflicted
+++ resolved
@@ -69,46 +69,6 @@
         this.wpsService = wpsService;
         this.closureMap = new HashMap<>();
     }
-
-<<<<<<< HEAD
-    /**
-     * Adds a local source to the toolbox and get all the groovy script.
-     * @param uri URI to the local source.
-     */
-    public void addLocalSource(URI uri, String[] category, boolean isDefault, String nodePath){
-        File folder = new File(uri);
-        if(!folder.exists() || !folder.isDirectory()){
-            return;
-        }
-        for(File f : folder.listFiles()){
-            addLocalScript(f.toURI(), category, isDefault, nodePath);
-        }
-    }
-
-    /**
-     * Add a local script.
-     * @param uri URI of the local script.
-     * @return The process corresponding to the script.
-     */
-    public Process addLocalScript(URI uri, String[] category, boolean isDefault, String nodePath){
-        File f = new File(uri);
-        //Test that the script name is not only '.groovy'
-        if (f.getName().endsWith(".groovy") && f.getName().length()>7) {
-            //Ensure that the process does not already exists.
-            if(getProcess(uri) == null) {
-                //Parse the process
-                AbstractMap.SimpleEntry<Process, Class> entry = parserController.parseProcess(f.getAbsolutePath());
-                //Check if the process has been well parsed
-                if (entry != null && entry.getKey() != null && entry.getValue() != null) {
-                    //Save the process in a ProcessIdentifier
-                    ProcessIdentifier pi = new ProcessIdentifier(entry.getValue(), entry.getKey(), uri,
-                            f.getParentFile().toURI(), nodePath);
-                    pi.setCategory(category);
-                    pi.setDefault(isDefault);
-                    processIdList.add(pi);
-                    //return the process
-                    return entry.getKey();
-=======
     public ProcessIdentifier addScript(URI scriptUri, String[] category, boolean isRemovable, String nodePath){
         File f = new File(scriptUri);
         //Test that the script name is not only '.groovy'
@@ -143,7 +103,6 @@
                     }
                     iconArrayMetadata.setAbstractMetaData(iconString);
                     processOffering.getProcess().getMetadata().add(iconArrayMetadata);
->>>>>>> 965f9b3d
                 }
             } catch (MalformedScriptException e) {
                 LoggerFactory.getLogger(ProcessManager.class).error("Unable to parse the process '"+scriptUri+"'.", e);
@@ -381,13 +340,10 @@
         return processIdList;
     }
 
-<<<<<<< HEAD
-=======
     /**
      * Returns a string containing all the sources add to the service with all the URI separated by a ;.
      * @return A string containing all the sources add to the service with all the URI separated by a ;.
      */
->>>>>>> 965f9b3d
     public String getListSourcesAsString(){
         String str = "";
         for(ProcessIdentifier pi : processIdList){
