--- conflicted
+++ resolved
@@ -86,13 +86,10 @@
      * Entry point of User Interface
      */
     public static void main(String[] args) {
-<<<<<<< HEAD
         // Deactivate JOOQ Ascii Art printing
         Properties properties = System.getProperties();
         properties.setProperty("org.jooq.no-logo","True");
-=======
         // debug try { Thread.sleep(5000); } catch (Exception ex) {}
->>>>>>> b239d607
         long deploymentTime = 0;
         BundleTools bundleTools = new BundleTools(LOGGER);
         parseCommandLine(args);
