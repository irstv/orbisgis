/**
 * OrbisGIS is a GIS application dedicated to scientific spatial simulation.
 * This cross-platform GIS is developed at French IRSTV institute and is able to
 * manipulate and create vector and raster spatial information.
 *
 * OrbisGIS is distributed under GPL 3 license. It is produced by the "Atelier SIG"
 * team of the IRSTV Institute <http://www.irstv.fr/> CNRS FR 2488.
 *
 * Copyright (C) 2007-2012 IRSTV (FR CNRS 2488)
 *
 * This file is part of OrbisGIS.
 *
 * OrbisGIS is free software: you can redistribute it and/or modify it under the
 * terms of the GNU General Public License as published by the Free Software
 * Foundation, either version 3 of the License, or (at your option) any later
 * version.
 *
 * OrbisGIS is distributed in the hope that it will be useful, but WITHOUT ANY
 * WARRANTY; without even the implied warranty of MERCHANTABILITY or FITNESS FOR
 * A PARTICULAR PURPOSE. See the GNU General Public License for more details.
 *
 * You should have received a copy of the GNU General Public License along with
 * OrbisGIS. If not, see <http://www.gnu.org/licenses/>.
 *
 * For more information, please consult: <http://www.orbisgis.org/>
 * or contact directly:
 * info_at_ orbisgis.org
 */
package org.orbisgis.core.renderer.se.label;

import java.awt.*;
import java.awt.font.TextLayout;
import java.awt.geom.AffineTransform;
import java.awt.geom.Rectangle2D;
import java.io.IOException;
import java.util.ArrayList;
import java.util.Map;
import net.opengis.se._2_0.core.FontType;
import net.opengis.se._2_0.core.StyledTextType;
import org.orbisgis.core.map.MapTransform;
import org.orbisgis.core.renderer.RenderContext;
import org.orbisgis.core.renderer.se.AbstractSymbolizerNode;
import org.orbisgis.core.renderer.se.FillNode;
import org.orbisgis.core.renderer.se.SeExceptions.InvalidStyle;
import org.orbisgis.core.renderer.se.StrokeNode;
import org.orbisgis.core.renderer.se.SymbolizerNode;
import org.orbisgis.core.renderer.se.UomNode;
import org.orbisgis.core.renderer.se.common.Halo;
import org.orbisgis.core.renderer.se.common.Uom;
import org.orbisgis.core.renderer.se.fill.Fill;
import org.orbisgis.core.renderer.se.fill.SolidFill;
import org.orbisgis.core.renderer.se.parameter.ParameterException;
import org.orbisgis.core.renderer.se.parameter.SeParameterFactory;
import org.orbisgis.core.renderer.se.parameter.color.ColorLiteral;
import org.orbisgis.core.renderer.se.parameter.real.RealLiteral;
import org.orbisgis.core.renderer.se.parameter.real.RealParameter;
import org.orbisgis.core.renderer.se.parameter.real.RealParameterContext;
import org.orbisgis.core.renderer.se.parameter.string.StringLiteral;
import org.orbisgis.core.renderer.se.parameter.string.StringParameter;
import org.orbisgis.core.renderer.se.stroke.Stroke;

/**
 * This class embed all the informations needed to represent text of any kind on a map.
 * A <code>StyledText</code> is defined with several values :
 * <ul><li>A text value</li>
 * <li>A font</li>
 * <li>A weight (Normal or Bold)</li>
 * <li>A style (Normal, Italic or Oblique)</li>
 * <li>A size</li>
 * <li>A stroke</li></ul>
 * Color and opacity of the text are defined using a <code>Fill</code> instance
 * @author Maxence Laurent, Alexis Guéganno
 */
public final class StyledText extends AbstractSymbolizerNode implements UomNode, FillNode, StrokeNode {
    private StringParameter text;
    private StringParameter fontFamily;
    private StringParameter fontWeight;
    private StringParameter fontStyle;
    private RealParameter fontSize;
    private Stroke stroke;
    private Fill fill;
    private Halo halo;
    private Uom uom;
    private String[] weights = {"Normal", "Bold"};
    private String[] styles = {"Normal", "Italic", "Oblique"};

    /**
     * Fill a new StyledText with default values. Inner text is <code>Label</code>,
     * it will be displayed in Arial, with a normal weight, a normal style, a 12 font size.
     * It is displayed in black, and completely opaque.
     */
    public StyledText() {
        this("Label");
    }

    
    /**
     * Fill a new <code>StyledText</code> with the given text value and default values. The text 
     * will be displayed in Arial, with a normal weight, a normal style, a 12 font size.
     * It is displayed in black, and completely opaque.
     * @param label The label we want to display.
     */
    public StyledText(String label) {
        setText(new StringLiteral(label));
        setFontFamily(new StringLiteral("Arial"));
        setFontWeight(new StringLiteral("Normal"));
        setFontStyle(new StringLiteral("Normal"));
        setFontSize(new RealLiteral(12));
        setUom(Uom.PT);

        SolidFill f = new SolidFill();
        f.setOpacity(new RealLiteral(1.0));
        f.setColor(new ColorLiteral(Color.black));

        this.setFill(f);
    }

    /**
     * Build a <code>StyledText</code> from the JaXB element given in argument.
     * @param sl The original JaXB object.
     * @throws org.orbisgis.core.renderer.se.SeExceptions.InvalidStyle 
     */
    public StyledText(StyledTextType sl) throws InvalidStyle {
        if (sl.getFill() != null) {
            this.setFill(Fill.createFromJAXBElement(sl.getFill()));
        }

        if (sl.getStroke() != null) {
            this.setStroke(Stroke.createFromJAXBElement(sl.getStroke()));
        }

        if (sl.getFont() != null) {
            FontType font = sl.getFont();

            if (font.getUom() != null) {
                this.setUom(Uom.fromOgcURN(font.getUom()));
            }

            if (font.getFontSize() != null) {
                this.setFontSize(SeParameterFactory.createRealParameter(font.getFontSize()));
            }

            if (font.getFontFamily() != null) {
                this.setFontFamily(SeParameterFactory.createStringParameter(font.getFontFamily()));
            }

            if (font.getFontStyle() != null) {
                this.setFontStyle(SeParameterFactory.createStringParameter(font.getFontStyle()));
            }

            if (font.getFontWeight() != null) {
                this.setFontWeight(SeParameterFactory.createStringParameter(font.getFontWeight()));
            }
        }

        if (sl.getHalo() != null) {
            this.setHalo(new Halo(sl.getHalo()));
        }

        if (sl.getText() != null) {
            this.setText(SeParameterFactory.createStringParameter(sl.getText()));
        }
    }

    /**
     * Tries to retrieve the UOM of the font if any. If non can be found, return the UOM
     * of the parent node.
     * @return The unit of measure used to compute the text's size.
     */
    public Uom getFontUom() {
        if (uom != null) {
            return uom;
        } else if(getParent() instanceof UomNode){
            return ((UomNode)getParent()).getUom();
        } else {
                return Uom.PX;
        }
    }

    @Override
    public Uom getUom() {
        // Note: this.uom only affect font size
        return ((UomNode)getParent()).getUom();
    }

    @Override
    public void setUom(Uom u) {
        this.uom = u;
    }

    @Override
    public Uom getOwnUom() {
        return this.uom;
    }

    @Override
    public Fill getFill() {
        return fill;
    }

    @Override
    public void setFill(Fill fill) {
        this.fill = fill;
        if (fill != null) {
            fill.setParent(this);
        }
    }

    /**
     * Return the halo associated to this <code>StyledText</code>.
     * @return 
     * A <code>Halo</code> instance, or null if it has not been set.
     */
    public Halo getHalo() {
        return halo;
    }

    /**
     * Set the halo associated to this <code>StyledText</code>
     * @param halo The halo.
     */
    public void setHalo(Halo halo) {
        this.halo = halo;
        if (halo != null) {
            halo.setParent(this);
        }
    }

    /**
     * Get the text contained in this <code>StyledText</code>
     * @return the text contained in this <code>StyledText</code> as a <code>StringParameter</code> instance.
     */
    public StringParameter getText() {
        return text;
    }

    /**
     * Set the text contained in this <code>StyledText</code>
     * @param text The text to be displayed
     */
    public void setText(StringParameter text) {
        if (text != null) {
            this.text = text;
            this.text.setParent(this);
        }
    }

    @Override
    public Stroke getStroke() {
        return stroke;
    }

    @Override
    public void setStroke(Stroke stroke) {
        this.stroke = stroke;
        if (stroke != null) {
            stroke.setParent(this);
        }
    }

    /**
     * Get the font family used to represent this <code>StyledText</code>
     * @return 
     * The fontFamily as a <code>StringParameter</code>
     */
    public StringParameter getFontFamily() {
        return fontFamily;
    }

    /**
     * Set the font family used to represent this <code>StyledText</code>
     * @param fontFamily The new font's family
     */
    public void setFontFamily(StringParameter fontFamily) {
        if (fontFamily != null) {
            this.fontFamily = fontFamily;
            this.fontFamily.setParent(this);
        }
    }

    /**
     * Get the font size used to represent this <code>StyledText</code>
     * @return 
     * The font size as a <code>RealParameter</code>
     */
    public RealParameter getFontSize() {
        return fontSize;
    }

    /**
     * Set the font size used to represent this <code>StyledText</code>
<<<<<<< HEAD
     * @param fontSize
=======
     * @param fontSize The new font's size
>>>>>>> 60746d1f
     */
    public void setFontSize(RealParameter fontSize) {
        this.fontSize = fontSize;
        if (this.fontSize != null) {
            this.fontSize.setContext(RealParameterContext.NON_NEGATIVE_CONTEXT);
            this.fontSize.setParent(this);
        }
    }

    /**
     * Get the font style used to represent this <code>StyledText</code>
     * @return 
     * The font style as a <code>StringParameter</code>
     */
    public StringParameter getFontStyle() {
        return fontStyle;
    }

    /**
     * Set the font style used to represent this <code>StyledText</code>
<<<<<<< HEAD
     * @param fontStyle
=======
     * @param fontStyle The new font's style
>>>>>>> 60746d1f
     */
    public void setFontStyle(StringParameter fontStyle) {
        if (fontStyle != null) {
            this.fontStyle = fontStyle;
            this.fontStyle.setRestrictionTo(styles);
            this.fontStyle.setParent(this);
        }
    }

    /**
     * Get the font weight used to represent this <code>StyledText</code>
     * @return 
     * The font weight as a <code>StringParameter</code>
     */
    public StringParameter getFontWeight() {
        return fontWeight;
    }

    /**
     * Set the font weight used to represent this <code>StyledText</code>
<<<<<<< HEAD
     * @param fontWeight
=======
     * @param fontWeight The new font's weight
>>>>>>> 60746d1f
     */
    public void setFontWeight(StringParameter fontWeight) {
        if (fontWeight != null) {
            this.fontWeight = fontWeight;
            this.fontWeight.setRestrictionTo(weights);
            this.fontWeight.setParent(this);
        }
    }

    private Font getFont(Map<String, Object> map, MapTransform mt) throws ParameterException, IOException {
        String family = "Arial";
        if (fontFamily != null) {
            family = fontFamily.getValue(map);
        }

        // TODO Family is comma delimeted list of fonts family. Choose the first available

        String weight = "normal";
        if (fontWeight != null) {
            weight = fontWeight.getValue(map);
        }

        String style = "normal";
        if (fontStyle != null) {
            style = fontStyle.getValue(map);
        }

        //double size = Uom.toPixel(12, Uom.PT, mt.getDpi(), mt.getScaleDenominator(), null);
        double size = 12.0;
        if (fontSize != null) {
            size = Uom.toPixel(fontSize.getValue(map), getFontUom(), mt.getDpi(), mt.getScaleDenominator(), null);
        }

        int st = Font.PLAIN;

        if (weight.equalsIgnoreCase("bold")) {
            st = Font.BOLD;
        }

        if (style.equalsIgnoreCase("italic")) {
            if (st == Font.PLAIN) {
                st |= Font.ITALIC;
            } else {
                st = Font.ITALIC;
            }
        }

        return new Font(family, st, (int) size);
    }

    /**
     * Get the minimal {@code Rectangle2D} that contains this {@code StyledText}.
     * @param g2 The graphics we draw with
     * @param map The map of input values
     * @param mt The current MapTransform
     * @throws ParameterException If we can't get the input parameters
     * @throws IOException If something goes wrong while handling fonts
     */
    public Rectangle2D getBounds(Graphics2D g2, Map<String, Object> map,
            MapTransform mt) throws ParameterException, IOException {
        String txt = this.text.getValue(map);
        return getBounds(g2, txt, map, mt);
    }

    /**
     * Get the minimal {@code Rectangle2D} that contains this {@code StyledText}.
     * @param g2 The graphics we draw with
     * @param text The text for which we need the bounds.
     * @param map The map of input values
     * @param mt The current MapTransform
     * @return The bounds of the text
     * @throws ParameterException
     * @throws IOException
     */
    public Rectangle2D getBounds(Graphics2D g2, String text, Map<String, Object> map,
            MapTransform mt) throws ParameterException, IOException {

        Font font = getFont(map, mt);
        FontMetrics metrics = g2.getFontMetrics(font);
        return metrics.getStringBounds(text, null);
    }

    /**
     * Draw this {@code StyledText} in the {@code Graphics2D g2}.
     * @param g2 The graphics we draw with
     * @param map The map of input values
     * @param selected If true, the input geometry has been selected
     * @param mt The current MapTransform
     * @param at The configured affine transformation
     * @param perm The rendering permissions
     * @throws ParameterException
     * @throws IOException
     */
    public void draw(Graphics2D g2, Map<String, Object> map,
            boolean selected, MapTransform mt, AffineTransform at, RenderContext perm) throws ParameterException, IOException {
        String txt = this.text.getValue(map);
        draw(g2, txt, map, selected, mt, at, perm, Label.VerticalAlignment.TOP);
    }

    /**
     * Draw this {@code StyledText} in the {@code Graphics2D g2}.
     * @param g2 The graphics we draw with
     * @param map The map of input values
     * @param selected If true, the input geometry has been selected
     * @param mt The current MapTransform
     * @param at The configured affine transformation
     * @param perm The rendering permissions
     * @param va The needed vertical alignment
     * @throws ParameterException
     * @throws IOException
     */
    public void draw(Graphics2D g2, Map<String, Value> map,
            boolean selected, MapTransform mt, AffineTransform at, RenderContext perm,
            Label.VerticalAlignment va) throws ParameterException, IOException {
        String txt = this.text.getValue(map);
        draw(g2, txt, map, selected, mt, at, perm, va);
    }

    /**
     * Gets the outline of the given {@code String} as a shape. This shapes is
     * made of the boundary(ies) of the text, that will have to be stroked and
     * fill, with the default vertical alignment
     * ({@code VerticalAlignment.TOP}).
     * @param g2
     * The {@code Graphics2D} instance used to render the map we are drawing.
     * @param text
     * The text we want to compute the outline of.
     * @param map     The map of input values
     * @param mt
     * Used to compute the font's size.
     * @param at
     * The AffineTransform that we must apply to the shape before returning it.
     * @param perm The rendering permissions
     * @return The needed Shape
     * @throws ParameterException
     * @throws IOException
     */
    public Shape getOutline(Graphics2D g2, String text, Map<String, Object> map,
            MapTransform mt, AffineTransform at, RenderContext perm)
            throws ParameterException, IOException {
        return getOutline(g2, text, map, mt, at, perm, Label.VerticalAlignment.TOP);
    }

    /**
     * Gets the outline of the given {@code String} as a shape. This shapes is
     * made of the boundary(ies) of the text, that will have to be stroked and
     * fill.
     * @param g2
     * The {@code Graphics2D} instance used to render the map we are drawing.
     * @param text
     * The text we want to compute the outline of.
     * @param map     The map of input values
     * @param mt
     * Used to compute the font's size.
     * @param at
     * The AffineTransform that we must apply to the shape before returning it.
     * @param perm The rendering permissions
     * @param va
     * The {@code Label.VerticalAlignment} we must use to determine where to put
     * the baseline of {@code text}.
     * @return The needed Shape
     * @throws ParameterException
     * If we fail to retrieve a parameter used to configure this {@code
     * StyledText}.
     * @throws IOException
     * If an error occurred while retrieving the {@code Font}.
     */
    public Shape getOutline(Graphics2D g2, String text, Map<String, Object> map,
            MapTransform mt, AffineTransform at, RenderContext perm, Label.VerticalAlignment va)
            throws ParameterException, IOException {
        Font font = getFont(map, mt);
        TextLayout tl = new TextLayout(text, font, g2.getFontRenderContext());
        FontMetrics metrics = g2.getFontMetrics(font);
        double dy=0;
        switch(va){
            case BASELINE:
                break;
            case BOTTOM:
                dy = metrics.getAscent();
                break;
            case TOP:
                dy = -metrics.getDescent();
                break;
            case MIDDLE:
            default:
                dy = (metrics.getAscent() - metrics.getDescent()) / 2.0;
        }
        AffineTransform rat;
        if (at != null) {
            rat = new AffineTransform(at);
        } else {
            rat = new AffineTransform();
        }
        //We apply the translation used to manage the height of the text on the
        //line BEFORE to apply at : we use concatenate.
        rat.concatenate(AffineTransform.getTranslateInstance(0, dy));
        return tl.getOutline(rat);
    }

    /**
     * Draw the list of given "outlines", that is the list of characters already
     * transformed to {@code Shape} instances. We'll use for that, of course,
     * the inner {@code Fill}, {@code Halo} and {@code Stroke} instances. If
     * they are not set, a simple default {@code SolidFill} will be used.
     * @param g2 The graphics we draw with
     * @param map The map of input values
     * @param selected If true, the input geometry has been selected
     *
     * @param outlines  The list of needed outlines
     * @param mt
     * Used to compute the font's size.
     * @throws ParameterException
     * @throws IOException
     */
    public void drawOutlines(Graphics2D g2, ArrayList<Shape> outlines, Map<String, Object> map,
            boolean selected, MapTransform mt) throws ParameterException, IOException {
        if (halo != null) {
            for (Shape outline : outlines) {
                //halo.draw(rg, map, selected, outline.getBounds(), mt, false);
                halo.draw(g2, map, selected, outline, mt, true);
            }
        }
        for (Shape outline : outlines) {
            /**
             * No fill and no stroke : apply default SolidFill !
             */
            if (fill == null && stroke == null) {
                SolidFill sf = new SolidFill(Color.BLACK, 1.0);
                sf.setParent(this);
                sf.draw(g2, map, outline, selected, mt);
            }
            if (fill != null) {
                fill.draw(g2, map, outline, selected, mt);
            }
            if (stroke != null) {
                stroke.draw(g2, map, outline, selected, mt, 0.0);
            }
        }
    }

    /**
     * Draw this {@code StyledText} in the {@code Graphics2D g2}.
     * @param g2 The graphics we draw with
     * @param text The text we want to draw
     * @param map The map of input values
     * @param selected If true, the input geometry has been selected
     * @param mt The current MapTransform
     * @param at The configured affine transformation
     * @param perm The rendering permissions
     * @param va The needed vertical alignment
     * @throws ParameterException
     * @throws IOException
     */
<<<<<<< HEAD
    public void draw(Graphics2D g2, String text, Map<String, Object> map,
            boolean selected, MapTransform mt, AffineTransform at, RenderContext perm) throws ParameterException, IOException {
=======
    public void draw(Graphics2D g2, String text, Map<String, Value> map,
            boolean selected, MapTransform mt, AffineTransform at, RenderContext perm,
            Label.VerticalAlignment va) throws ParameterException, IOException {
>>>>>>> 60746d1f

        ArrayList<Shape> outlines = new ArrayList<Shape>();
        outlines.add(getOutline(g2, text, map, mt, at, perm, va));
        drawOutlines(g2, outlines, map, selected, mt);
    }

    /**
     *
     * @param map
     * @param mt
     * @return
     * @throws ParameterException
     */
    public double getEmInPixel(Map<String, Object> map, MapTransform mt) throws ParameterException {
        double size = Uom.toPixel(12, Uom.PT, mt.getDpi(), mt.getScaleDenominator(), null);
        if (fontSize != null) {
            size = Uom.toPixel(fontSize.getValue(map), getFontUom(), mt.getDpi(), mt.getScaleDenominator(), null);
        }
        return size / 2.0;
    }

    /**
     * Get a new JAXB representation of this {@code StyledText}.
     * @return
     * A {@code StyledTextType} representing this {@code StyledText}.
     */
    public StyledTextType getJAXBType() {
        StyledTextType l = new StyledTextType();
        if (text != null) {
            l.setText(text.getJAXBParameterValueType());
        }
        if (halo != null) {
            l.setHalo(halo.getJAXBType());
        }
        if (fill != null) {
            l.setFill(fill.getJAXBElement());
        }
        if (stroke != null) {
            l.setStroke(stroke.getJAXBElement());
        }
        FontType font = new FontType();
        if (this.getOwnUom() != null) {
            font.setUom(getOwnUom().toURN());
        }
        if (fontFamily != null) {
            font.setFontFamily(fontFamily.getJAXBParameterValueType());
        }
        if (fontWeight != null) {
            font.setFontWeight(fontWeight.getJAXBParameterValueType());
        }
        if (fontSize != null) {
            font.setFontSize(fontSize.getJAXBParameterValueType());
        }
        if (fontStyle != null) {
            font.setFontStyle(fontStyle.getJAXBParameterValueType());
        }
        l.setFont(font);
        return l;
    }

    @Override
    public java.util.List<SymbolizerNode> getChildren() {
        java.util.List<SymbolizerNode> ls = new ArrayList<SymbolizerNode>();
        if (text != null) {
            ls.add(text);
        }
        if (fontFamily != null) {
            ls.add(fontFamily);
        }
        if (fontWeight != null) {
            ls.add(fontWeight);
        }
        if (fontStyle != null) {
            ls.add(fontStyle);
        }
        if (fontSize != null) {
            ls.add(fontSize);
        }
        if (stroke != null) {
            ls.add(stroke);
        }
        if (fill != null) {
            ls.add(fill);
        }
        if (halo != null) {
            ls.add(halo);
        }
        return ls;
    }
}<|MERGE_RESOLUTION|>--- conflicted
+++ resolved
@@ -98,7 +98,7 @@
      * Fill a new <code>StyledText</code> with the given text value and default values. The text 
      * will be displayed in Arial, with a normal weight, a normal style, a 12 font size.
      * It is displayed in black, and completely opaque.
-     * @param label The label we want to display.
+     * @param label 
      */
     public StyledText(String label) {
         setText(new StringLiteral(label));
@@ -116,8 +116,8 @@
     }
 
     /**
-     * Build a <code>StyledText</code> from the JaXB element given in argument.
-     * @param sl The original JaXB object.
+     * Build a <code>StyledText</code> from the JAXB element given in argument.
+     * @param sl
      * @throws org.orbisgis.core.renderer.se.SeExceptions.InvalidStyle 
      */
     public StyledText(StyledTextType sl) throws InvalidStyle {
@@ -165,7 +165,7 @@
     /**
      * Tries to retrieve the UOM of the font if any. If non can be found, return the UOM
      * of the parent node.
-     * @return The unit of measure used to compute the text's size.
+     * @return
      */
     public Uom getFontUom() {
         if (uom != null) {
@@ -217,7 +217,7 @@
 
     /**
      * Set the halo associated to this <code>StyledText</code>
-     * @param halo The halo.
+     * @param halo 
      */
     public void setHalo(Halo halo) {
         this.halo = halo;
@@ -236,7 +236,7 @@
 
     /**
      * Set the text contained in this <code>StyledText</code>
-     * @param text The text to be displayed
+     * @param text 
      */
     public void setText(StringParameter text) {
         if (text != null) {
@@ -269,7 +269,7 @@
 
     /**
      * Set the font family used to represent this <code>StyledText</code>
-     * @param fontFamily The new font's family
+     * @param fontFamily 
      */
     public void setFontFamily(StringParameter fontFamily) {
         if (fontFamily != null) {
@@ -289,11 +289,7 @@
 
     /**
      * Set the font size used to represent this <code>StyledText</code>
-<<<<<<< HEAD
-     * @param fontSize
-=======
      * @param fontSize The new font's size
->>>>>>> 60746d1f
      */
     public void setFontSize(RealParameter fontSize) {
         this.fontSize = fontSize;
@@ -314,11 +310,7 @@
 
     /**
      * Set the font style used to represent this <code>StyledText</code>
-<<<<<<< HEAD
-     * @param fontStyle
-=======
      * @param fontStyle The new font's style
->>>>>>> 60746d1f
      */
     public void setFontStyle(StringParameter fontStyle) {
         if (fontStyle != null) {
@@ -339,11 +331,7 @@
 
     /**
      * Set the font weight used to represent this <code>StyledText</code>
-<<<<<<< HEAD
-     * @param fontWeight
-=======
      * @param fontWeight The new font's weight
->>>>>>> 60746d1f
      */
     public void setFontWeight(StringParameter fontWeight) {
         if (fontWeight != null) {
@@ -455,7 +443,7 @@
      * @throws ParameterException
      * @throws IOException
      */
-    public void draw(Graphics2D g2, Map<String, Value> map,
+    public void draw(Graphics2D g2, Map<String, Object> map,
             boolean selected, MapTransform mt, AffineTransform at, RenderContext perm,
             Label.VerticalAlignment va) throws ParameterException, IOException {
         String txt = this.text.getValue(map);
@@ -597,14 +585,9 @@
      * @throws ParameterException
      * @throws IOException
      */
-<<<<<<< HEAD
     public void draw(Graphics2D g2, String text, Map<String, Object> map,
-            boolean selected, MapTransform mt, AffineTransform at, RenderContext perm) throws ParameterException, IOException {
-=======
-    public void draw(Graphics2D g2, String text, Map<String, Value> map,
             boolean selected, MapTransform mt, AffineTransform at, RenderContext perm,
             Label.VerticalAlignment va) throws ParameterException, IOException {
->>>>>>> 60746d1f
 
         ArrayList<Shape> outlines = new ArrayList<Shape>();
         outlines.add(getOutline(g2, text, map, mt, at, perm, va));
