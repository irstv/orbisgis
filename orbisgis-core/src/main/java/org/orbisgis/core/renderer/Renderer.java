--- conflicted
+++ resolved
@@ -5,11 +5,7 @@
  *
  * OrbisGIS is distributed under GPL 3 license. It is produced by the "Atelier SIG"
  * team of the IRSTV Institute <http://www.irstv.fr/> CNRS FR 2488.
-<<<<<<< HEAD
- * 
-=======
- *
->>>>>>> 3b354e11
+ *
  * Copyright (C) 2007-2012 IRSTV (FR CNRS 2488)
  *
  * This file is part of OrbisGIS.
@@ -46,28 +42,15 @@
 import java.util.Iterator;
 import java.util.LinkedList;
 import java.util.List;
-<<<<<<< HEAD
-import java.util.Properties;
-
-
-=======
 import java.util.Set;
->>>>>>> 3b354e11
 import org.apache.log4j.Logger;
 import org.gdms.data.DataSource;
 import org.gdms.data.indexes.FullIterator;
 import org.gdms.data.stream.GeoStream;
 import org.gdms.driver.DriverException;
-<<<<<<< HEAD
-import org.grap.model.GeoRaster;
-import org.orbisgis.core.Services;
-import org.orbisgis.core.errorManager.ErrorManager;
-import org.orbisgis.core.layerModel.ILayer;
-=======
 import org.gdms.driver.driverManager.DriverLoadException;
 import org.orbisgis.core.layerModel.ILayer;
 import org.orbisgis.core.layerModel.LayerException;
->>>>>>> 3b354e11
 import org.orbisgis.core.map.MapTransform;
 import org.orbisgis.core.renderer.se.Rule;
 import org.orbisgis.core.renderer.se.Style;
@@ -80,17 +63,6 @@
 import org.xnap.commons.i18n.I18n;
 import org.xnap.commons.i18n.I18nFactory;
 
-<<<<<<< HEAD
-import com.vividsolutions.jts.geom.Envelope;
-import com.vividsolutions.jts.geom.Geometry;
-import com.vividsolutions.jts.geom.GeometryFactory;
-import com.vividsolutions.jts.index.quadtree.Quadtree;
-import org.gdms.data.DataSource;
-import org.gdms.data.indexes.FullIterator;
-import org.gdms.data.stream.GeoStream;
-import org.gdms.driver.wms.SimpleWMSDriver;
-import org.orbisgis.core.layerModel.LayerException;
-=======
 /**
  * Renderer contains all the logic of the Symbology Encoding process based on java
  * Graphics2D. This is an abstract class and subclasses provided effectives methods
@@ -115,7 +87,6 @@
         //        Graphics2D g2, MapTransform mt);
         protected abstract void initGraphics2D(List<Symbolizer> symbs, Graphics2D g2,
                 MapTransform mt);
->>>>>>> 3b354e11
 
         /**
          * Gets the {@code Graphics2D} instance that is associated to the {@code
@@ -125,167 +96,6 @@
          */
         protected abstract Graphics2D getGraphics2D(Symbolizer s);
 
-<<<<<<< HEAD
-    private static Logger logger = Logger.getLogger(Renderer.class.getName());
-    public GeometryFactory gf = new GeometryFactory();
-
-    /**
-     * Draws the content of the layer in the specified graphics
-     *
-     * @param g2 Object to draw to
-     * @param width Width of the generated image
-     * @param height Height of the generated image
-     * @param extent Extent of the data to draw
-     * @param layer Source of information
-     * @param pm Progress monitor to report the status of the drawing
-     */
-    public void draw(Graphics2D g2, int width, int height, Envelope extent,
-            ILayer layer, ProgressMonitor pm) {
-        setHints(g2);
-        MapTransform mt = new MapTransform();
-        mt.resizeImage(width, height);
-        mt.setExtent(extent);
-        ILayer[] layers;
-        if (layer.acceptsChilds()) {
-            layers = layer.getLayersRecursively();
-        } else {
-            layers = new ILayer[]{layer};
-        }
-
-        long total1 = System.currentTimeMillis();
-        DefaultRendererPermission permission = new DefaultRendererPermission(
-                extent);
-        for (int i = layers.length - 1; i >= 0; i--) {
-            if (pm.isCancelled()) {
-                break;
-            } else {
-                layer = layers[i];
-                if (layer.isVisible() && extent.intersects(layer.getEnvelope())) {
-                    logger.debug(I18N.getString("orbisgis-core.org.orbisgis.renderer.drawing") + layer.getName()); //$NON-NLS-1$
-                    long t1 = System.currentTimeMillis();
-                        DataSource sds = layer.getDataSource();
-                        if (sds != null) {
-                            try {
-                                if (sds.isVectorial()) {
-                                    drawVectorLayer(mt, layer, g2, width,
-                                            height, extent, permission, pm);
-                                } else if (sds.isRaster()) {
-                                    try {
-                                        drawRasterLayer(mt, layer, g2, width,
-                                                height, extent, pm);
-                                    } catch (IOException e) {
-                                        Services.getErrorManager().error(
-                                                I18N.getString("orbisgis-core.org.orbisgis.renderer.cannotDrawRaster") //$NON-NLS-1$
-                                                + layer.getName(), e);
-                                    }
-                                } else if(sds.isStream()) {
-                                        drawStreamLayer(g2, layer, width, height, extent, pm);
-                                } else {
-                                    logger.warn(I18N.getString("orbisgis-core.org.orbisgis.renderer.notDraw") //$NON-NLS-1$
-                                            + layer.getName());
-                                }
-                            } catch (DriverException e) {
-                                Services.getErrorManager().error(
-                                        I18N.getString("orbisgis-core.org.orbisgis.renderer.cannotDraw") + layer.getName(), e); //$NON-NLS-1$
-                            }
-                            pm.progressTo(100 - (100 * i) / layers.length);
-                        }
-                    long t2 = System.currentTimeMillis();
-                    logger.info(I18N.getString("orbisgis-core.org.orbisgis.renderer.renderingTime") + (t2 - t1)); //$NON-NLS-1$
-                }
-            }
-        }
-
-        long total2 = System.currentTimeMillis();
-        logger.info(I18N.getString("orbisgis-core.org.orbisgis.renderer.totalRenderingTime") + (total2 - total1)); //$NON-NLS-1$
-    }
-
-
-
-    private void drawStreamLayer(Graphics2D g2, ILayer layer, int width, int height, Envelope extent, ProgressMonitor pm) {
-        try {
-            layer.open();
-            
-            for(int i = 0 ; i < layer.getDataSource().getRowCount() ; i++) {
-                GeoStream geoStream = layer.getDataSource().getStream(i);
-                
-                Image img = geoStream.getMap(width, height, extent, pm);
-            g2.drawImage(img, 0, 0, null);
-            }
-        } catch (DriverException e) {
-            Services.getService(ErrorManager.class).error(
-                    I18N.getString("orbisgis-core.org.orbisgis.renderer.cannotGetWMSImage"), e); //$NON-NLS-1$
-        } catch (LayerException e) {
-            Services.getService(ErrorManager.class).error(
-                    I18N.getString("orbisgis-core.org.orbisgis.renderer.cannotGetWMSImage"), e); //$NON-NLS-1$
-        }
-        
-    }
-
-    /**
-     * Draws the content of the layer in the specified image.
-     *
-     * @param img Image to draw the data
-     * @param extent Extent of the data to draw in the image
-     * @param layer Layer to get the information
-     * @param pm Progress monitor to report the status of the drawing
-     */
-    public void draw(BufferedImage img, Envelope extent, ILayer layer,
-            ProgressMonitor pm) {
-        draw(img.createGraphics(), img.getWidth(), img.getHeight(), extent,
-                layer, pm);
-    }
-
-    private void drawRasterLayer(MapTransform mt, ILayer layer, Graphics2D g2,
-            int width, int height, Envelope extent, ProgressMonitor pm)
-            throws DriverException, IOException {
-        logger.debug(I18N.getString("orbisgis-core.org.orbisgis.renderer.rasterEnvelope") + layer.getEnvelope()); //$NON-NLS-1$
-        GraphicsConfiguration configuration = null;
-        boolean isHeadLess = GraphicsEnvironment.isHeadless();
-        if (!isHeadLess) {
-            configuration = GraphicsEnvironment.getLocalGraphicsEnvironment().getDefaultScreenDevice().getDefaultConfiguration();
-        }
-        RasterLegend[] legends = layer.getRasterLegend();
-        for (RasterLegend legend : legends) {
-            if (!validScale(mt, legend)) {
-                continue;
-            }
-            g2.setComposite(AlphaComposite.getInstance(AlphaComposite.SRC_OVER,
-                    legend.getOpacity()));
-            for (int i = 0; i < layer.getDataSource().getRowCount(); i++) {
-                GeoRaster geoRaster = layer.getDataSource().getRaster(i);
-                Envelope layerEnvelope = geoRaster.getMetadata().getEnvelope();
-                BufferedImage layerImage;
-                if (isHeadLess) {
-                    layerImage = new BufferedImage(width, height,
-                            BufferedImage.TYPE_INT_ARGB);
-                } else {
-                    layerImage = configuration.createCompatibleImage(width,
-                            height, BufferedImage.TYPE_INT_ARGB);
-                }
-
-                // part or all of the GeoRaster is visible
-                Rectangle2DDouble layerPixelEnvelope = mt.toPixel(layerEnvelope);
-                Graphics2D gLayer = layerImage.createGraphics();
-                ColorModel cm = ((RasterLegend) legend).getColorModel();
-                if (cm == null) {
-                    cm = geoRaster.getDefaultColorModel();
-                }
-                Image dataImage = geoRaster.getImage(cm);
-                gLayer.drawImage(dataImage, (int) layerPixelEnvelope.getMinX(),
-                        (int) layerPixelEnvelope.getMinY(),
-                        (int) layerPixelEnvelope.getWidth() + 1,
-                        (int) layerPixelEnvelope.getHeight() + 1, null);
-                pm.startTask(I18N.getString("orbisgis-core.org.orbisgis.renderer.drawing") + layer.getName(), 1); //$NON-NLS-1$
-                String bands = ((RasterLegend) legend).getBands();
-                if (bands != null) {
-                    g2.drawImage(invertRGB(layerImage, bands), 0, 0, null);
-                } else {
-                    g2.drawImage(layerImage, 0, 0, null);
-                }
-                pm.endTask();
-            }
-=======
         protected abstract void releaseGraphics2D(Graphics2D g2);
 
         /**
@@ -528,69 +338,8 @@
                 Graphics2D g2 = image.createGraphics();
 
                 this.draw(mt, g2, image.getWidth(), image.getHeight(), layer, pm);
->>>>>>> 3b354e11
-        }
-    }
-
-    private void drawVectorLayer(MapTransform mt, ILayer layer, Graphics2D g2,
-            int width, int height, Envelope extent,
-            DefaultRendererPermission permission, ProgressMonitor pm)
-            throws DriverException {
-
-        Legend[] legends = layer.getRenderingLegend();
-        DataSource sds = layer.getDataSource();
-
-        try {
-
-            HashSet<Integer> selected = new HashSet<Integer>();
-            int[] selection = layer.getSelection();
-
-            for (int i = 0; i < selection.length; i++) {
-                selected.add(selection[i]);
-            }
-            /*
-             * Don't check the extent because it's expensive in edition
-             */
-            for (Legend legend : legends) {
-                if (!validScale(mt, legend)) {
-                    continue;
-                }
-                if (!legend.isVisible()) {
-                    continue;
-                }
-
-<<<<<<< HEAD
-                Iterator<Integer> it = new FullIterator(sds);
-
-
-                long rowCount = sds.getRowCount();
-                pm.startTask(I18N.getString("orbisgis-core.org.orbisgis.renderer.drawing") + layer.getName(), 100); //$NON-NLS-1$
-                int i = 0;
-                while (it.hasNext()) {
-                    Integer index = it.next();
-                    if (i / 1000 == i / 1000.0) {
-                        if (pm.isCancelled()) {
-                            break;
-                        } else {
-                            pm.progressTo((int) (100 * i / rowCount));
-                        }
-                    }
-                    i++;
-                    Symbol sym = legend.getSymbol(sds, index);
-                    if (sym != null) {
-                        Geometry g = sds.getGeometry(index);
-
-                        Envelope geomEnvelope = g.getEnvelopeInternal();
-
-                        // Do not display geom when the envelope is too small
-                        if (geomEnvelope.intersects(extent)) {
-
-                            if (selected.contains(index)) {
-                                Symbol derivedSymbol = new SelectionSymbol(
-                                        Color.yellow, true, true);
-                                if (derivedSymbol != null) {
-                                    sym = derivedSymbol;
-=======
+        }
+
         /**
          * Draws the content of the layer in the specified graphics
          *
@@ -620,7 +369,7 @@
                 g2.setRenderingHints(mt.getRenderingHints());
 
                 Envelope extent = mt.getAdjustedExtent();
-                
+
 
                 ILayer[] layers;
 
@@ -660,86 +409,20 @@
                                                         }
                                                 }
                                         } catch (DriverException e) {
-                                                LOGGER.error(I18N.tr("Layer {0} not drawn",layer.getName()), e); 
+                                                LOGGER.error(I18N.tr("Layer {0} not drawn",layer.getName()), e);
                                         }
->>>>>>> 3b354e11
                                 }
-                            }
-                            Envelope symbolEnvelope;
-                            if (g.getGeometryType().equals(I18N.getString("orbisgis-core.org.orbisgis.renderer.geometryCollection"))) { //$NON-NLS-1$
-                                symbolEnvelope = drawGeometryCollection(mt, g2,
-                                        sym, g, permission);
-                            } else {
-                                symbolEnvelope = sym.draw(g2, g, mt, permission);
-                            }
-                            if (symbolEnvelope != null) {
-                                permission.addUsedArea(symbolEnvelope);
-                            }
-                        }
-<<<<<<< HEAD
-
-                    }
-=======
->>>>>>> 3b354e11
-                }
-            }
-            pm.endTask();
-
-<<<<<<< HEAD
-        } catch (RenderException e) {
-            Services.getErrorManager().warning(
-                    I18N.getString("orbisgis-core.org.orbisgis.renderer.cannotDrawLayer") + layer.getName(), e); //$NON-NLS-1$
-        }
-    }
-
-    private boolean validScale(MapTransform mt, Legend legend) {
-        return (mt.getScaleDenominator() > legend.getMinScale())
-                && (mt.getScaleDenominator() < legend.getMaxScale());
-    }
-
-    /**
-     * For geometry collections we need to filter the symbol composite before
-     * drawing
-     *
-     * @param mt
-     * @param g2
-     * @param sym
-     * @param g
-     * @param permission
-     * @throws DriverException
-     */
-    private Envelope drawGeometryCollection(MapTransform mt, Graphics2D g2,
-            Symbol sym, Geometry g, DefaultRendererPermission permission)
-            throws DriverException {
-        if (g.getGeometryType().equals(I18N.getString("orbisgis-core.org.orbisgis.renderer.geometryCollection"))) { //$NON-NLS-1$
-            Envelope ret = null;
-            for (int j = 0; j < g.getNumGeometries(); j++) {
-                Geometry childGeom = g.getGeometryN(j);
-                Envelope area = drawGeometryCollection(mt, g2, sym, childGeom,
-                        permission);
-                if (ret == null) {
-                    ret = area;
-                } else {
-                    ret.expandToInclude(area);
-                }
-            }
-
-            return ret;
-        } else {
-            sym = RenderUtils.buildSymbolToDraw(sym, g);
-            if (sym != null) {
-                return sym.draw(g2, g, mt, permission);
-            } else {
-                return null;
-            }
-=======
+                        }
+                }
+        }
+
         private void drawStreamLayer(Graphics2D g2, ILayer layer, int width, int height, Envelope extent, ProgressMonitor pm) {
                 try {
                         layer.open();
-                        
+
                         for (int i = 0 ; i < layer.getDataSource().getRowCount() ; i++) {
                                 GeoStream geoStream = layer.getDataSource().getStream(i);
-                                
+
                                 Image img = geoStream.getMap(width, height, extent, pm);
                                 g2.drawImage(img, 0, 0, null);
                         }
@@ -770,29 +453,8 @@
                 mt.setExtent(extent);
                 mt.setImage(img);
                 draw(mt, layer, pm);
->>>>>>> 3b354e11
-        }
-    }
-
-<<<<<<< HEAD
-    public void draw(BufferedImage img, Envelope extent, ILayer layer) {
-        draw(img, extent, layer, new NullProgressMonitor());
-    }
-
-    private class DefaultRendererPermission implements RenderContext {
-
-        private Quadtree quadtree;
-        private Envelope drawExtent;
-
-        public DefaultRendererPermission(Envelope drawExtent) {
-            this.drawExtent = drawExtent;
-            this.quadtree = new Quadtree();
-        }
-
-        public void addUsedArea(Envelope area) {
-            quadtree.insert(area, area);
-        }
-=======
+        }
+
         public void draw(BufferedImage img, Envelope extent, ILayer layer) {
                 draw(img, extent, layer, new NullProgressMonitor());
         }
@@ -822,93 +484,10 @@
                                         return false;
                                 }
                         }
->>>>>>> 3b354e11
-
-        @SuppressWarnings("unchecked")
-        @Override
-        public boolean canDraw(Envelope area) {
-            List<Envelope> list = quadtree.query(area);
-            for (Envelope envelope : list) {
-                if ((envelope.intersects(area)) || envelope.contains(area)) {
-                    return false;
-                }
-            }
-
-<<<<<<< HEAD
-            return true;
-        }
-
-        @SuppressWarnings("unchecked")
-        @Override
-        public Geometry getValidGeometry(Geometry geometry, double distance) {
-            List<Envelope> list = quadtree.query(geometry.getEnvelopeInternal());
-            GeometryFactory geometryFactory = new GeometryFactory();
-            for (Envelope envelope : list) {
-                geometry = geometry.difference(geometryFactory.toGeometry(
-                        envelope).buffer(distance, 1));
-            }
-            geometry = geometry.intersection(geometryFactory.toGeometry(drawExtent));
-
-            if (geometry.isEmpty()) {
-                return null;
-            } else {
-                return geometry;
-            }
-        }
-    }
-
-    /**
-     * Method to change bands order only on the BufferedImage.
-     *
-     * @param bufferedImage
-     * @return new bufferedImage
-     */
-    public Image invertRGB(BufferedImage bufferedImage, String bands) {
-
-        ColorModel colorModel = bufferedImage.getColorModel();
-
-        if (colorModel instanceof DirectColorModel) {
-            DirectColorModel directColorModel = (DirectColorModel) colorModel;
-            int red = directColorModel.getRedMask();
-            int blue = directColorModel.getBlueMask();
-            int green = directColorModel.getGreenMask();
-            int alpha = directColorModel.getAlphaMask();
-            int[] components = new int[3];
-            bands = bands.toLowerCase();
-            components[0] = getComponent(bands.charAt(0), red, green, blue);
-            components[1] = getComponent(bands.charAt(1), red, green, blue);
-            components[2] = getComponent(bands.charAt(2), red, green, blue);
-
-            directColorModel = new DirectColorModel(32, components[0],
-                    components[1], components[2], alpha);
-            ColorProcessor colorProcessor = new ColorProcessor(bufferedImage);
-            colorProcessor.setColorModel(directColorModel);
-            return colorProcessor.createImage();
-        }
-        return bufferedImage;
-    }
-
-    /**
-     * Gets the component specified by the char between the int components
-     * passed as parameters in red, green blue
-     *
-     * @param rgbChar
-     * @param red
-     * @param green
-     * @param blue
-     * @return
-     */
-    private int getComponent(char rgbChar, int red, int green, int blue) {
-        if (rgbChar == 'r') {
-            return red;
-        } else if (rgbChar == 'g') {
-            return green;
-        } else if (rgbChar == 'b') {
-            return blue;
-        } else {
-            throw new IllegalArgumentException(
-                    I18N.getString("orbisgis-core.org.orbisgis.renderer.cannotCreatRGBCodes")); //$NON-NLS-1$
-=======
+
+                        return true;
+                }
+
                 @Override
                 public Geometry getValidGeometry(Geometry geometry, double distance) {
                         List<Envelope> list = quadtree.query(geometry.getEnvelopeInternal());
@@ -982,37 +561,5 @@
                         throw new IllegalArgumentException(
                                 I18N.tr("The RGB code doesn't contain RGB codes"));
                 }
->>>>>>> 3b354e11
-        }
-    }
-
-    /**
-     * Apply some rendering rules Look at rendering configuration panel.
-     *
-     * @param g2
-     */
-    private void setHints(Graphics2D g2) {
-
-        Properties systemSettings = System.getProperties();
-
-        String antialiasing = systemSettings.getProperty(RenderingConfigurationConstants.SYSTEM_ANTIALIASING_STATUS);
-        String composite = systemSettings.getProperty(RenderingConfigurationConstants.SYSTEM_COMPOSITE_STATUS);
-
-        if (antialiasing != null || composite != null) {
-            if (antialiasing.equals("true")) { //$NON-NLS-1$
-                g2.setRenderingHint(RenderingHints.KEY_ANTIALIASING,
-                        RenderingHints.VALUE_ANTIALIAS_ON);
-            }
-
-            if (composite.equals("true")) { //$NON-NLS-1$
-                AlphaComposite ac = AlphaComposite.getInstance(AlphaComposite.SRC);
-                ac = AlphaComposite.getInstance(
-                        AlphaComposite.SRC_OVER,
-                        new Float(
-                        systemSettings.getProperty(RenderingConfigurationConstants.SYSTEM_COMPOSITE_VALUE)));
-                g2.setComposite(ac);
-            }
-        }
-
-    }
+        }
 }