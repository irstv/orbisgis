--- conflicted
+++ resolved
@@ -52,11 +52,7 @@
         protected ILayer layerModel;
         protected int epsg_code = -1;
         protected Description description = new Description();
-<<<<<<< HEAD
-        private URI location;
-=======
         protected URI location;
->>>>>>> 5d64b647
 
 
         @Override
@@ -70,11 +66,7 @@
             this.location = location;
             propertyChangeSupport.firePropertyChange(PROP_LOCATION, oldLocation, this.location);
         }
-<<<<<<< HEAD
-
-=======
-        
->>>>>>> 5d64b647
+        
         @Override
         public Description getDescription() {
                 return description;
