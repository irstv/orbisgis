/**
 * OrbisGIS is a GIS application dedicated to scientific spatial simulation.
 * This cross-platform GIS is developed at French IRSTV institute and is able to
 * manipulate and create vector and raster spatial information.
 *
 * OrbisGIS is distributed under GPL 3 license. It is produced by the "Atelier SIG"
 * team of the IRSTV Institute <http://www.irstv.fr/> CNRS FR 2488.
 *
 * Copyright (C) 2007-1012 IRSTV (FR CNRS 2488)
 *
 * This file is part of OrbisGIS.
 *
 * OrbisGIS is free software: you can redistribute it and/or modify it under the
 * terms of the GNU General Public License as published by the Free Software
 * Foundation, either version 3 of the License, or (at your option) any later
 * version.
 *
 * OrbisGIS is distributed in the hope that it will be useful, but WITHOUT ANY
 * WARRANTY; without even the implied warranty of MERCHANTABILITY or FITNESS FOR
 * A PARTICULAR PURPOSE. See the GNU General Public License for more details.
 *
 * You should have received a copy of the GNU General Public License along with
 * OrbisGIS. If not, see <http://www.gnu.org/licenses/>.
 *
 * For more information, please consult: <http://www.orbisgis.org/>
 * or contact directly:
 * info_at_ orbisgis.org
 */
package org.orbisgis.core.layerModel;

import com.vividsolutions.jts.geom.Envelope;
import com.vividsolutions.jts.geom.Geometry;
import java.io.InputStream;
import java.io.OutputStream;
import java.net.URI;
import java.net.URISyntaxException;
import java.util.ArrayList;
import java.util.Arrays;
import java.util.HashSet;
import java.util.List;
import javax.xml.bind.JAXBElement;
import javax.xml.bind.JAXBException;
import javax.xml.bind.Marshaller;
import javax.xml.bind.Unmarshaller;
import net.opengis.ows._2.BoundingBoxType;
import net.opengis.ows_context.*;
import org.apache.log4j.Logger;
import org.gdms.data.*;
import org.gdms.data.schema.MetadataUtilities;
import org.gdms.driver.DriverException;
import org.gdms.source.SourceEvent;
import org.gdms.source.SourceListener;
import org.gdms.source.SourceManager;
import org.gdms.source.SourceRemovalEvent;
import org.orbisgis.core.DataManager;
import org.orbisgis.core.Services;
import org.orbisgis.core.map.MapTransform;
import org.orbisgis.core.renderer.ImageRenderer;
import org.orbisgis.core.renderer.Renderer;
import org.orbisgis.core.renderer.se.SeExceptions.InvalidStyle;
import org.orbisgis.core.renderer.se.Style;
import org.orbisgis.core.renderer.se.common.Description;
import org.orbisgis.progress.NullProgressMonitor;
import org.orbisgis.progress.ProgressMonitor;
import org.xnap.commons.i18n.I18n;
import org.xnap.commons.i18n.I18nFactory;

/**
 * Class that contains the status of the map view.
 *
 *
 *
 */
public final class OwsMapContext extends BeanMapContext {

        private final static I18n I18N = I18nFactory.getI18n(OwsMapContext.class);
        private final static Logger LOGGER = Logger.getLogger(OwsMapContext.class);
        private ArrayList<MapContextListener> listeners = new ArrayList<MapContextListener>();
        private OpenerListener openerListener;
        private LayerRemovalSourceListener sourceListener;
        private boolean open = false;
        private OWSContextType jaxbMapContext = null; //Persistent form of the MapContext
        private long idTime;
        private boolean selectionInducedRefresh = false;

        /**
         * Default constructor
         */
        public OwsMapContext() {
                openerListener = new OpenerListener();
                sourceListener = new LayerRemovalSourceListener();
                setRootLayer(createLayerCollection("root"));

                //Create an empty map context
                jaxbMapContext = createJaxbMapContext();
                idTime = System.currentTimeMillis();
        }

        @Override
        public ILayer createLayer(DataSource sds) throws LayerException {
                int type = sds.getSource().getType();
                if ((type & SourceManager.WMS) == SourceManager.WMS) {
                        return new WMSLayer(sds.getName(), sds);
                } else {
                        boolean hasSpatialData = true;
                        if ((type & SourceManager.VECTORIAL) == 0
                                && (type & SourceManager.LIVE) == SourceManager.LIVE) {
                                int sfi;
                                try {
                                        sds.open();
                                        sfi = sds.getSpatialFieldIndex();
                                        try {
                                                sds.close();
                                        } catch (AlreadyClosedException e) {
                                                // ignore
                                                LOGGER.debug(I18N.tr("Cannot close the data source"), e);
                                        }
                                        hasSpatialData = (sfi != -1);
                                } catch (DriverException e) {
                                        throw new LayerException(I18N.tr("Cannot check source contents"), e);
                                }
                        }
                        if (hasSpatialData) {
                                return new Layer(sds.getName(), sds);
                        } else {
                                throw new LayerException(I18N.tr("The source contains no spatial info"));
                        }
                }
        }

        @Override
        public ILayer createLayerCollection(String layerName) {
                return new LayerCollection(layerName);
        }

        private void setRootLayer(ILayer newRoot) {
                if (layerModel != null) {
                        layerModel.removeLayerListenerRecursively(openerListener);
                }
                super.setLayerModel(newRoot);
                layerModel.addLayerListenerRecursively(openerListener);
        }

        @Override
        protected void setLayerModel(ILayer newRoot) {
                setRootLayer(newRoot);
        }

        @Override
        public void addMapContextListener(MapContextListener listener) {
                listeners.add(listener);
        }

        @Override
        public void removeMapContextListener(MapContextListener listener) {
                listeners.remove(listener);
        }

        @Override
        public ILayer getLayerModel() {
                checkIsOpen();
                return super.getLayerModel();
        }

        @Override
        public long getIdTime() {
                return idTime;
        }

        @Override
        public ILayer[] getLayers() {
                checkIsOpen();
                return getLayerModel().getLayersRecursively();
        }

        @Override
        public Style[] getSelectedStyles() {
                checkIsOpen();
                return super.getSelectedStyles();
        }

        @Override
        public ILayer[] getSelectedLayers() {
                checkIsOpen();
                return super.getSelectedLayers();
        }

        @Override
<<<<<<< HEAD
        public void setSelectedStyles(ArrayList<Style> selectedRules) {
                checkIsOpen();
                super.setSelectedStyles(selectedRules.toArray(new Style[0]));
=======
	public long getIdTime() {
		return idTime;
	}


	@Override
	public ILayer[] getLayers() {
		checkIsOpen();
		return getLayerModel().getLayersRecursively();
	}

	@Override
	public Style[] getSelectedStyles() {
		checkIsOpen();
		return super.getSelectedStyles();
	}


	@Override
	public ILayer[] getSelectedLayers() {
		checkIsOpen();
		return super.getSelectedLayers();
	}

	@Override
	public void setSelectedStyles(Style[] selectedStyles) {
		checkIsOpen();
		super.setSelectedStyles(selectedStyles);
>>>>>>> 1aea45b0
                //DEPRECATED LISTENERS
                for (MapContextListener listener : listeners) {
                        listener.layerSelectionChanged(this);
                }
        }

        @Override
        public void setSelectedLayers(ILayer[] selectedLayers) {
                checkIsOpen();
                ArrayList<ILayer> filtered = new ArrayList<ILayer>();
                for (ILayer layer : selectedLayers) {
                        if (layerModel.getLayerByName(layer.getName()) != null) {
                                filtered.add(layer);
                        }
                }
                super.setSelectedLayers(filtered.toArray(new ILayer[filtered.size()]));

                //DEPRECATED LISTENERS
                for (MapContextListener listener : listeners) {
                        listener.layerSelectionChanged(this);
                }
        }

        /**
         * @return the selectionInducedRefresh
         */
        @Override
        public boolean isSelectionInducedRefresh() {
                return selectionInducedRefresh;
        }

        /**
         * @param selectionInducedRefresh the selectionInducedRefresh to set
         */
        @Override
        public void setSelectionInducedRefresh(boolean selectionInducedRefresh) {
                this.selectionInducedRefresh = selectionInducedRefresh;
        }

        private final class OpenerListener extends LayerListenerAdapter {

                @Override
                public void layerAdded(LayerCollectionEvent e) {
                        if (isOpen()) {
                                for (final ILayer layer : e.getAffected()) {
                                        try {
                                                layer.open();
                                                layer.addLayerListenerRecursively(openerListener);
                                                // checking & possibly setting SRID
                                                // checkSRID(layer);
                                        } catch (LayerException ex) {
                                                LOGGER.error(
                                                        I18N.tr("Cannot open layer : {0} ", layer.getName()), ex);
                                                try {
                                                        layer.getParent().remove(layer);
                                                } catch (LayerException e1) {
                                                        LOGGER.error(
                                                                I18N.tr("Cannot remove the layer {0}", layer.getName()), ex);
                                                }
                                        }
                                }
                        }
                }

                @Override
                public void layerRemoved(LayerCollectionEvent e) {
                        HashSet<ILayer> newSelection = new HashSet<ILayer>();
                        newSelection.addAll(Arrays.asList(selectedLayers));
                        ILayer[] affected = e.getAffected();
                        for (final ILayer layer : affected) {
                                // Check active
                                if (activeLayer == layer) {
                                        setActiveLayer(null);
                                }

                                // Check selection
                                newSelection.remove(layer);
                                layer.removeLayerListenerRecursively(openerListener);
                                if (isOpen()) {
                                        try {
                                                layer.close();
                                        } catch (LayerException e1) {
                                                LOGGER.warn(I18N.tr("Cannot close layer {0}", layer.getName()), e1);
                                        }
                                }
                        }

                        setSelectedLayers(newSelection.toArray(new ILayer[newSelection.size()]));
                        // checkIfHasToResetSRID();
                }
        }

        /**
         * Implementation of public draw method
         *
         * @param mt Contain the extent and the image to draw on
         * @param pm Object to report process and check the cancelled condition
         * @param layer Draw recursively this layer
         * @throws IllegalStateException If the map is closed
         */
        private void drawImpl(MapTransform mt, ProgressMonitor pm, ILayer layer) throws IllegalStateException {
                checkIsOpen();
                Renderer renderer = new ImageRenderer();
                renderer.draw(mt, layer, pm);
        }

        @Override
        public void draw(MapTransform mt, ProgressMonitor pm, ILayer layer) {
                //Layer must be from this layer model
                if (!isLayerFromThisLayerModel(layer)) {
                        throw new IllegalStateException(I18N.tr("Layer provided for drawing is not from the map context layer model."));
                }
                drawImpl(mt, pm, layer);
        }

        @Override
        public void draw(MapTransform mt,
                ProgressMonitor pm) {
                drawImpl(mt, pm, getLayerModel());
        }

        /**
         * Search recursively for the specified layer in the layer model
         *
         * @param layer Searched layer
         * @return True if the layer is in the map context layer model
         */
        private boolean isLayerFromThisLayerModel(ILayer layer) {
                ILayer[] allLayers = getLayerModel().getLayersRecursively();
                return Arrays.asList(allLayers).contains(layer);
        }

        private void checkIsOpen() {
                if (!isOpen()) {
                        throw new IllegalStateException(
                                I18N.tr("The map is not open")); //$NON-NLS-1$
                }
        }

        @Override
        public ILayer getActiveLayer() {
                checkIsOpen();
                return activeLayer;
        }

        @Override
        public void setActiveLayer(ILayer activeLayer) {
                checkIsOpen();
                ILayer lastActive = this.activeLayer;
                this.activeLayer = activeLayer;

                propertyChangeSupport.firePropertyChange(PROP_ACTIVELAYER, lastActive, activeLayer);
                //Deprecated listeners
                for (MapContextListener listener : listeners) {
                        listener.activeLayerChanged(lastActive, this);
                }
        }

        private OWSContextType createJaxbMapContext() {
                //Create jaxbcontext data
                ObjectFactory ows_context_factory = new ObjectFactory();
                net.opengis.ows._2.ObjectFactory ows_factory = new net.opengis.ows._2.ObjectFactory();

                OWSContextType mapContextSerialisation = ows_context_factory.createOWSContextType();

                //GeneralType
                mapContextSerialisation.setGeneral(ows_context_factory.createGeneralType());

                //GeneralType:Bounding Box
                if (boundingBox != null) {
                        BoundingBoxType bbox = ows_factory.createBoundingBoxType();
                        bbox.getLowerCorner().add(boundingBox.getMinX());
                        bbox.getLowerCorner().add(boundingBox.getMinY());
                        bbox.getUpperCorner().add(boundingBox.getMaxX());
                        bbox.getUpperCorner().add(boundingBox.getMaxY());
                        mapContextSerialisation.getGeneral().setBoundingBox(ows_factory.createBoundingBox(bbox));
                }
               
                //ResourceList
                ResourceListType rs = ows_context_factory.createResourceListType();
                mapContextSerialisation.setResourceList(rs);

                //LayerList
                if (layerModel != null) {
                        List<LayerType> rootLayerList = rs.getLayer();
                        ILayer[] rootLayers = layerModel.getChildren();
                        for (ILayer layer : rootLayers) {
                                rootLayerList.add(layer.getJAXBElement());
                        }
                }
                return mapContextSerialisation;
        }

        @Override
        public void read(InputStream in) throws IllegalArgumentException {
                try {
                        Unmarshaller unMarsh = Services.JAXBCONTEXT.createUnmarshaller();
                        JAXBElement<OWSContextType> importedOwsContextType = (JAXBElement<OWSContextType>) unMarsh.unmarshal(in);
                        setJAXBObject(importedOwsContextType.getValue());
                } catch (JAXBException ex) {
                        throw new IllegalArgumentException(I18N.tr("Unable to read the provided map context"), ex);
                }
        }

        @Override
        public void write(OutputStream out) {
                ObjectFactory owsFactory = new ObjectFactory();
                try {
                        JAXBElement<OWSContextType> exportedOwsContextType = owsFactory.createOWSContext(getJAXBObject());
                        Marshaller marshaller = Services.JAXBCONTEXT.createMarshaller();
                        marshaller.setProperty("jaxb.formatted.output", Boolean.TRUE);
                        marshaller.marshal(exportedOwsContextType, out);
                } catch (JAXBException ex) {
                        throw new IllegalArgumentException(I18N.tr("Error raised while exporting the map context"), ex);
                }
        }

        private OWSContextType getJAXBObject() {
                if (jaxbMapContext == null) {
                        return createJaxbMapContext();
                }
                return jaxbMapContext;
        }

        private void setJAXBObject(OWSContextType jaxbObject) {
                if (isOpen()) {
                        throw new IllegalStateException(
                                I18N.tr("The map must be closed to invoke this method")); //$NON-NLS-1$
                }
                this.jaxbMapContext = (OWSContextType) jaxbObject;

        }

        @Override
        public void close(ProgressMonitor pm) {

                checkIsOpen();

                //Backup Consistent data
                jaxbMapContext = (OWSContextType) getJAXBObject();

                // Close the layers
                if (pm == null) {
                        pm = new NullProgressMonitor();
                }
                ILayer[] layers = layerModel.getLayersRecursively();
                for (int i = 0; i < layers.length; i++) {
                        pm.progressTo(i * 100 / layers.length);
                        if (!layers[i].acceptsChilds()) {
                                try {
                                        layers[i].close();
                                } catch (LayerException e) {
                                        LOGGER.error(I18N.tr("Cannot close layer {0}", layers[i].getName()));
                                }
                        }
                }
                layerModel.removeLayerListenerRecursively(openerListener);

                // Remove Listener source removal
                DataManager dm = Services.getService(DataManager.class);
                dm.getSourceManager().removeSourceListener(sourceListener);

                this.open = false;


        }

        /**
         * Register a layer DataURL from an URI
         *
         */
        private DataSource registerLayerResource(URI resourceUri) throws NoSuchTableException, DataSourceCreationException {
                DataManager dm = Services.getService(DataManager.class);
                SourceManager sm = dm.getSourceManager();
                try {
                        if (sm.exists(resourceUri)) {
                                return dm.getDataSourceFactory().getDataSource(sm.getNameFor(resourceUri));
                        } else {
                                return dm.getDataSourceFactory().getDataSource(dm.getSourceManager().nameAndRegister(resourceUri));
                        }
                } catch (SourceAlreadyExistsException ex) {
                        throw new DataSourceCreationException(ex);
                }
        }

        /**
         * Recursive function to parse a layer tree
         *
         * @param lt
         * @param parentLayer
         */
        private void parseJaxbLayer(LayerType lt, ILayer parentLayer) throws LayerException {
                //Test if lt is a group
<<<<<<< HEAD
                if (!lt.getLayer().isEmpty() || (lt.getStyleList() == null && lt.getDataURL() == null)) {
=======
                if(!lt.getLayer().isEmpty() || (lt.getDataURL()==null )) {
>>>>>>> 1aea45b0
                        //it will create a LayerCollection
                        parseJaxbLayerCollection(lt, parentLayer);
                } else {
                        //it corresponding to a leaf layer
                        //We need to read the data declaration and create the layer
                        URLType dataUrl = lt.getDataURL();
                        DataSource layerSource = null;
                        if (dataUrl != null) {
                                OnlineResourceType resType = dataUrl.getOnlineResource();
                                if (resType != null) {
                                        try {
                                                URI resourceURI = new URI(resType.getHref());
                                                layerSource = registerLayerResource(resourceURI);
                                        } catch (NoSuchTableException ex) {
                                                throw new LayerException(I18N.tr("Unable to load the data source uri {0}.", resType.getHref()), ex);
                                        } catch (DataSourceCreationException ex) {
                                                throw new LayerException(I18N.tr("Unable to load the data source uri {0}.", resType.getHref()), ex);
                                        } catch (URISyntaxException ex) {
                                                throw new LayerException(I18N.tr("Unable to parse the href URI {0}.", resType.getHref()), ex);
                                        }
                                }
                        }
                        if (layerSource != null) {
                                try {
                                        ILayer leafLayer = createLayer(layerSource);
                                        leafLayer.setDescription(new Description(lt));
                                        leafLayer.setVisible(!lt.isHidden());
                                        //Parse styles
                                        if(lt.isSetStyleList()) {
                                                for(StyleType st : lt.getStyleList().getStyle()) {
                                                        if(st.isSetSLD()) {
                                                                if(st.getSLD().isSetAbstractStyle()) {
                                                                        leafLayer.addStyle(new Style((JAXBElement<net.opengis.se._2_0.core.StyleType>)st.getSLD().getAbstractStyle(), leafLayer));
                                                                }
                                                        }
                                                }
                                        }
                                        parentLayer.addLayer(leafLayer);
                                } catch (InvalidStyle ex) {
                                        throw new LayerException(I18N.tr("Unable to load the description of the layer {0}", lt.getTitle().toString()), ex);
                                }
                        }
                }
        }

        /**
         * Recursive function to parse a layer tree
         *
         * @param lt
         * @param parentLayer
         */
        private void parseJaxbLayerCollection(LayerType lt, ILayer parentLayer) throws LayerException {
                LayerCollection layerCollection = new LayerCollection(lt);
                for (LayerType ltc : lt.getLayer()) {
                        try {
                                parseJaxbLayer(ltc, layerCollection);
                        } catch (LayerException ex) {
                                //The layer is not created if a layer exception is thrown
                                LOGGER.error(I18N.tr("The layer has not been imported"), ex);
                        }
                }
                parentLayer.addLayer(layerCollection);
        }

        private void loadOwsContext() throws LayerException {
                if (jaxbMapContext != null) {
                        //Load bounding box
                        if (jaxbMapContext.getGeneral().getBoundingBox() != null) {
                                List<Double> lowerCorner = jaxbMapContext.getGeneral().getBoundingBox().getValue().getLowerCorner();
                                List<Double> upperCorner = jaxbMapContext.getGeneral().getBoundingBox().getValue().getUpperCorner();
                                if (lowerCorner.size() >= 2 && upperCorner.size() >= 2) {
                                        setBoundingBox(new Envelope(lowerCorner.get(0), upperCorner.get(0), lowerCorner.get(1), upperCorner.get(1)));
                                }
                        }
                        //Collect DataSource URI already loaded

                        //Load layers and DataSource
                        //Root layer correspond to ResourceList
                        setRootLayer(createLayerCollection("root"));
                        for (LayerType lt : jaxbMapContext.getResourceList().getLayer()) {
                                try {
                                        parseJaxbLayer(lt, getLayerModel());
                                } catch (LayerException ex) {
                                        //The layer is not created if a layer exception is thrown
                                        LOGGER.error(I18N.tr("The layer has not been imported"), ex);
                                }
                        }
                }
        }

        @Override
        public void open(ProgressMonitor pm) throws LayerException {

                if (isOpen()) {
                        throw new IllegalStateException(
                                I18N.tr("The map is already open"));
                }
                open = true;
                this.activeLayer = null;
                //Read the specified jaxbMapContext
<<<<<<< HEAD
                setSelectedLayers(new ILayer[]{});
                setSelectedStyles(new ArrayList<Style>());

=======
                setSelectedLayers(new ILayer[0]);
                setSelectedStyles(new Style[0]);
                
>>>>>>> 1aea45b0
                loadOwsContext();
                jaxbMapContext = null;


                // Listen source removal events
                DataManager dm = Services.getService(DataManager.class);
                dm.getSourceManager().addSourceListener(sourceListener);
        }

        @Override
        public boolean isOpen() {
                return open;
        }

        private final class LayerRemovalSourceListener implements SourceListener {

                @Override
                public void sourceRemoved(final SourceRemovalEvent e) {
                        LayerCollection.processLayersLeaves(layerModel,
                                new DeleteLayerFromResourceAction(e));
                }

                @Override
                public void sourceNameChanged(SourceEvent e) {
                }

                @Override
                public void sourceAdded(SourceEvent e) {
                }
        }

        private final class DeleteLayerFromResourceAction implements
                org.orbisgis.core.layerModel.ILayerAction {

                private ArrayList<String> resourceNames = new ArrayList<String>();

                private DeleteLayerFromResourceAction(SourceRemovalEvent e) {
                        String[] aliases = e.getNames();
                        resourceNames.addAll(Arrays.asList(aliases));
                        resourceNames.add(e.getName());
                }

                @Override
                public void action(ILayer layer) {
                        String layerName = layer.getName();
                        if (resourceNames.contains(layerName)) {
                                try {
                                        layer.getParent().remove(layer);
                                } catch (LayerException e) {
                                        LOGGER.error(I18N.tr("Cannot associate layer {0}, this layer must be removed manually", layer.getName()), e);
                                }
                        }
                }
        }

        /*
         * A mapcontext must have only one {@link CoordinateReferenceSystem} By
         * default the crs is set to null.
         */
        /*
         * public CoordinateReferenceSystem getCoordinateReferenceSystem() {
         * return crs; }
         *
         * /** Set a {@link CoordinateReferenceSystem} to the mapContext
         *
         * @param crs
         *//*
         * public void setCoordinateReferenceSystem(CoordinateReferenceSystem
         * crs) { this.crs = crs; }
         */

        @Override
        public void checkSelectionRefresh(final int[] selectedRows,
                final int[] oldSelectedRows, final DataSource dataSource) {
                Envelope env;
                env = getBoundingBox();
                boolean mustUpdate = false;
                try {
                        int geometryIndex = MetadataUtilities.getSpatialFieldIndex(dataSource.getMetadata());
                        for (int i = 0; i < selectedRows.length; i++) {
                                Geometry g = dataSource.getFieldValue(selectedRows[i],
                                        geometryIndex).getAsGeometry();
                                if (g.getEnvelopeInternal().intersects(env)) {
                                        // geometry is on screen -> update
                                        mustUpdate = true;
                                        break;
                                }
                        }
                        if (!mustUpdate) {
                                for (int i = 0; i < oldSelectedRows.length; i++) {
                                        Geometry g = dataSource.getFieldValue(oldSelectedRows[i],
                                                geometryIndex).getAsGeometry();
                                        if (g.getEnvelopeInternal().intersects(env)) {
                                                // old geometry was on screen -> update
                                                mustUpdate = true;
                                                break;
                                        }
                                }
                        }

                } catch (DriverException ex) {
                        mustUpdate = true;
                }
                setSelectionInducedRefresh(mustUpdate);
        }
}<|MERGE_RESOLUTION|>--- conflicted
+++ resolved
@@ -185,41 +185,10 @@
                 return super.getSelectedLayers();
         }
 
-        @Override
-<<<<<<< HEAD
-        public void setSelectedStyles(ArrayList<Style> selectedRules) {
-                checkIsOpen();
-                super.setSelectedStyles(selectedRules.toArray(new Style[0]));
-=======
-	public long getIdTime() {
-		return idTime;
-	}
-
-
-	@Override
-	public ILayer[] getLayers() {
-		checkIsOpen();
-		return getLayerModel().getLayersRecursively();
-	}
-
-	@Override
-	public Style[] getSelectedStyles() {
-		checkIsOpen();
-		return super.getSelectedStyles();
-	}
-
-
-	@Override
-	public ILayer[] getSelectedLayers() {
-		checkIsOpen();
-		return super.getSelectedLayers();
-	}
-
 	@Override
 	public void setSelectedStyles(Style[] selectedStyles) {
 		checkIsOpen();
 		super.setSelectedStyles(selectedStyles);
->>>>>>> 1aea45b0
                 //DEPRECATED LISTENERS
                 for (MapContextListener listener : listeners) {
                         listener.layerSelectionChanged(this);
@@ -513,11 +482,7 @@
          */
         private void parseJaxbLayer(LayerType lt, ILayer parentLayer) throws LayerException {
                 //Test if lt is a group
-<<<<<<< HEAD
-                if (!lt.getLayer().isEmpty() || (lt.getStyleList() == null && lt.getDataURL() == null)) {
-=======
                 if(!lt.getLayer().isEmpty() || (lt.getDataURL()==null )) {
->>>>>>> 1aea45b0
                         //it will create a LayerCollection
                         parseJaxbLayerCollection(lt, parentLayer);
                 } else {
@@ -618,15 +583,9 @@
                 open = true;
                 this.activeLayer = null;
                 //Read the specified jaxbMapContext
-<<<<<<< HEAD
-                setSelectedLayers(new ILayer[]{});
-                setSelectedStyles(new ArrayList<Style>());
-
-=======
                 setSelectedLayers(new ILayer[0]);
                 setSelectedStyles(new Style[0]);
                 
->>>>>>> 1aea45b0
                 loadOwsContext();
                 jaxbMapContext = null;
 
