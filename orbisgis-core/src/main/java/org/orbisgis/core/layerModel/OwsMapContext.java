--- conflicted
+++ resolved
@@ -56,26 +56,9 @@
 import net.opengis.ows_context.ObjectFactory;
 import net.opengis.ows_context.OnlineResourceType;
 import net.opengis.ows_context.ResourceListType;
-import net.opengis.ows_context.SLDType;
-import net.opengis.ows_context.StyleListType;
 import net.opengis.ows_context.StyleType;
 import net.opengis.ows_context.URLType;
 import org.apache.log4j.Logger;
-<<<<<<< HEAD
-=======
-import org.gdms.data.AlreadyClosedException;
-import org.gdms.data.DataSource;
-import org.gdms.data.DataSourceCreationException;
-import org.gdms.data.NoSuchTableException;
-import org.gdms.data.stream.URIUtility;
-import org.gdms.driver.DriverException;
-import org.gdms.source.Source;
-import org.gdms.source.SourceEvent;
-import org.gdms.source.SourceListener;
-import org.gdms.source.SourceManager;
-import org.gdms.source.SourceRemovalEvent;
-import org.orbisgis.core.DataManager;
->>>>>>> 5d64b647
 import org.orbisgis.core.Services;
 import org.orbisgis.core.api.DataManager;
 import org.orbisgis.core.map.MapTransform;
@@ -87,10 +70,7 @@
 import org.orbisgis.core.renderer.se.common.LocalizedText;
 import org.orbisgis.progress.NullProgressMonitor;
 import org.orbisgis.progress.ProgressMonitor;
-<<<<<<< HEAD
 import org.orbisgis.sputilities.SFSUtilities;
-=======
->>>>>>> 5d64b647
 import org.xnap.commons.i18n.I18n;
 import org.xnap.commons.i18n.I18nFactory;
 
@@ -576,49 +556,6 @@
                         //it corresponding to a leaf layer
                         //We need to read the data declaration and create the layer
                         URLType dataUrl = lt.getDataURL();
-<<<<<<< HEAD
-=======
-                        if (dataUrl != null) {
-                            OnlineResourceType resType = dataUrl.getOnlineResource();
-                            try {
-                                URI layerURI = new URI(resType.getHref());
-                                // The resource is given as relative to MapContext location
-                                if(!layerURI.isAbsolute() && getLocation()!=null) {
-                                    try {
-                                        // Resolve the relative resource ex: new Uri("myFile.shp")
-                                        layerURI = getLocation().resolve(layerURI);
-                                    } catch (IllegalArgumentException ex) {
-                                        LOGGER.warn(I18N.tr("Error while trying to find an absolute path for an external resource"), ex);
-                                    }
-                                }
-                                //Get table name
-                                ILayer leafLayer;
-                                try {
-                                    leafLayer = createLayer(registerLayerResource(layerURI));
-                                } catch (Exception ex) {
-                                    throw new LayerException(I18N.tr("Unable to load the data source uri {0}.", resType.getHref()), ex);
-                                }
-                                leafLayer.setDescription(new Description(lt));
-                                leafLayer.setVisible(!lt.isHidden());
-                                //Parse styles
-                                if(lt.isSetStyleList()) {
-                                    for(StyleType st : lt.getStyleList().getStyle()) {
-                                        if(st.isSetSLD()) {
-                                            if(st.getSLD().isSetAbstractStyle()) {
-                                                leafLayer.addStyle(new Style((JAXBElement<net.opengis.se._2_0.core.StyleType>)st.getSLD().getAbstractStyle(), leafLayer));
-                                            }
-                                        }
-                                    }
-                                }
-                                parentLayer.addLayer(leafLayer);
-                            } catch (URISyntaxException ex) {
-                                throw new LayerException(I18N.tr("Unable to parse the href URI {0}.", resType.getHref()), ex);
-                            } catch (InvalidStyle ex) {
-                                throw new LayerException(I18N.tr("Unable to load the description of the layer {0}", lt.getTitle().toString()), ex);
-                            }
-                        }
-                        /*
->>>>>>> 5d64b647
                         if (dataUrl != null) {
                                 OnlineResourceType resType = dataUrl.getOnlineResource();
                                 try {
@@ -653,7 +590,6 @@
                                         throw new LayerException(I18N.tr("Unable to load the description of the layer {0}", lt.getTitle().toString()), ex);
                                 }
                         }
-                        */
                 }
         }
 
