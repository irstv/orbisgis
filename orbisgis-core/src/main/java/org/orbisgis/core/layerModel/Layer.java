--- conflicted
+++ resolved
@@ -44,436 +44,6 @@
 import org.orbisgis.core.renderer.se.Rule;
 import org.orbisgis.core.renderer.se.Style;
 
-<<<<<<< HEAD
-    private DataSource dataSource;
-    private HashMap<String, LegendDecorator[]> fieldLegend = new HashMap<String, LegendDecorator[]>();
-    private RefreshSelectionEditionListener editionListener;
-    private int[] selection = new int[0];
-
-    public Layer(String name, DataSource ds) {
-        super(name);
-        this.dataSource = ds;
-        editionListener = new RefreshSelectionEditionListener();
-    }
-
-    private UniqueSymbolLegend getDefaultVectorialLegend(Type fieldType) {
-
-        final Random r = new Random();
-        final Color cFill = new Color(r.nextInt(256), r.nextInt(256), r.nextInt(256), 255 - 40);
-        final Color cOutline = cFill.darker();
-
-        UniqueSymbolLegend legend = LegendFactory.createUniqueSymbolLegend();
-        Symbol polSym = SymbolFactory.createPolygonSymbol(cOutline, cFill);
-        Symbol pointSym = SymbolFactory.createPointSquareSymbol(Color.black,
-                Color.red, 5);
-        Symbol lineSym = SymbolFactory.createLineSymbol(cOutline, 1);
-        Symbol composite = SymbolFactory.createSymbolComposite(polSym,
-                pointSym, lineSym);
-
-        switch (fieldType.getTypeCode()) {
-            case Type.POINT:
-            case Type.MULTIPOINT:
-                legend.setSymbol(pointSym);
-                break;
-            case Type.LINESTRING:
-            case Type.MULTILINESTRING:
-                legend.setSymbol(lineSym);
-                break;
-            case Type.POLYGON:
-            case Type.MULTIPOLYGON:
-                legend.setSymbol(polSym);
-                break;
-            case Type.GEOMETRYCOLLECTION:
-            case Type.GEOMETRY:
-                legend.setSymbol(composite);
-                break;
-        }
-
-        return legend;
-    }
-
-    @Override
-    public DataSource getDataSource() {
-        return dataSource;
-    }
-
-    @Override
-    public Envelope getEnvelope() {
-        Envelope result = new Envelope();
-
-        if (null != dataSource) {
-            try {
-                result = dataSource.getFullExtent();
-            } catch (DriverException e) {
-                Services.getErrorManager().error(
-                        I18N.getString("org.orbisgis.layerModel.layer.cannotGetTheExtentOfLayer") //$NON-NLS-1$
-                        + dataSource.getName(), e);
-            }
-        }
-        return result;
-    }
-
-    @Override
-    public void close() throws LayerException {
-        super.close();
-        try {
-            if (dataSource.isEditable()) {
-                    dataSource.removeEditionListener(editionListener);
-            }
-            dataSource.close();
-        } catch (AlreadyClosedException e) {
-            throw new LayerException(I18N.getString("org.orbisgis.layerModel.layer.bug"), e); //$NON-NLS-1$
-        } catch (DriverException e) {
-            throw new LayerException(e);
-        }
-    }
-
-    @Override
-    public void open() throws LayerException {
-        super.open();
-        try {
-            dataSource.open();
-            // Create a legend for each spatial field
-            Metadata metadata = dataSource.getMetadata();
-            for (int i = 0; i < metadata.getFieldCount(); i++) {
-                Type fieldType = metadata.getFieldType(i);
-                int fieldTypeCode = fieldType.getTypeCode();
-                if ((fieldTypeCode & Type.GEOMETRY) != 0) {
-                    UniqueSymbolLegend legend = getDefaultVectorialLegend(fieldType);
-
-                    try {
-                        setLegend(metadata.getFieldName(i), legend);
-                    } catch (DriverException e) {
-                        // Should never reach here with UniqueSymbolLegend
-                    }
-
-                } else if (fieldTypeCode == Type.RASTER) {
-                    GeoRaster gr = dataSource.getFieldValue(0, i).getAsRaster();
-                    RasterLegend rasterLegend;
-                    rasterLegend = new RasterLegend(gr.getDefaultColorModel(),
-                            1f);
-                    setLegend(metadata.getFieldName(i), rasterLegend);
-                }
-            }
-
-            // Listen modifications to update selection
-            if (dataSource.isEditable()) {
-                    dataSource.addEditionListener(editionListener);
-            }
-        } catch (IOException e) {
-            throw new LayerException(I18N.getString("org.orbisgis.layerModel.layer.cannotSetLegend"), e); //$NON-NLS-1$
-        } catch (DriverException e) {
-            throw new LayerException(I18N.getString("org.orbisgis.layerModel.layer.cannotOpenLayer"), e); //$NON-NLS-1$
-        }
-    }
-
-    /**
-     * Sets the legend used to draw this layer
-     *
-     * @param legends
-     * @throws DriverException If there is some problem accessing the contents
-     * of the layer
-     */
-    @Override
-    public void setLegend(Legend... legends) throws DriverException {
-        String defaultFieldName = dataSource.getMetadata().getFieldName(
-                dataSource.getSpatialFieldIndex());
-        setLegend(defaultFieldName, legends);
-    }
-
-    @Override
-    public Legend[] getRenderingLegend() throws DriverException {
-        int sfi = dataSource.getSpatialFieldIndex();
-        String defaultFieldName = dataSource.getMetadata().getFieldName(sfi);
-        LegendDecorator[] legendDecorators = fieldLegend.get(defaultFieldName);
-        ArrayList<Legend> ret = new ArrayList<Legend>();
-        for (LegendDecorator legendDecorator : legendDecorators) {
-            if (legendDecorator.isValid()) {
-                ret.add(legendDecorator);
-            }
-        }
-        return ret.toArray(new Legend[ret.size()]);
-    }
-
-    @Override
-    public Legend[] getVectorLegend() throws DriverException {
-        int sfi = dataSource.getSpatialFieldIndex();
-        Metadata metadata = dataSource.getMetadata();
-        if (metadata.getFieldType(sfi).getTypeCode() == Type.RASTER) {
-            throw new UnsupportedOperationException(I18N.getString("org.orbisgis.layerModel.layer.the") //$NON-NLS-1$
-                    + I18N.getString("org.orbisgis.layerModel.layer.fieldIsRaster")); //$NON-NLS-1$
-        }
-        String defaultFieldName = metadata.getFieldName(sfi);
-        return getVectorLegend(defaultFieldName);
-    }
-
-    @Override
-    public RasterLegend[] getRasterLegend() throws DriverException {
-        int sfi = dataSource.getSpatialFieldIndex();
-        Metadata metadata = dataSource.getMetadata();
-        if ((metadata.getFieldType(sfi).getTypeCode() & Type.GEOMETRY) != 0) {
-            throw new UnsupportedOperationException(I18N.getString("org.orbisgis.layerModel.layer.the") //$NON-NLS-1$
-                    + I18N.getString("org.orbisgis.layerModel.layer.fieldIsVector")); //$NON-NLS-1$
-        }
-        String defaultFieldName = metadata.getFieldName(sfi);
-        return getRasterLegend(defaultFieldName);
-    }
-
-    @Override
-    public Legend[] getVectorLegend(String fieldName) throws DriverException {
-        int sfi = getFieldIndexForLegend(fieldName);
-        validateVectorType(sfi, Type.GEOMETRY, I18N.getString("org.orbisgis.layerModel.layer.vector")); //$NON-NLS-1$
-        LegendDecorator[] legends = fieldLegend.get(fieldName);
-        Legend[] ret = new Legend[legends.length];
-        for (int i = 0; i < ret.length; i++) {
-            ret[i] = legends[i].getLegend();
-        }
-
-        return ret;
-    }
-
-    /**
-     * Validate fieldType against the type referenced in the metadata of the
-     * associated datasource, at field index sfi (which is supposed to be the
-     * spatial field index).
-     *
-     * @param sfi The index of the spatial field in the metadata
-     * @param fieldType The fieldType we want to validate.
-     * @param type Used for the (eventual) thrown exception
-     */
-    private void validateVectorType(int sfi, int fieldType, String type) throws DriverException {
-        Metadata metadata = dataSource.getMetadata();
-        if (fieldType == Type.NULL || (fieldType & metadata.getFieldType(sfi).getTypeCode()) == 0) {
-            throw new IllegalArgumentException(I18N.getString("org.orbisgis.layerModel.layer.the")
-                    + I18N.getString("org.orbisgis.layerModel.layer.fieldIsNot") + type); //$NON-NLS-1$ //$NON-NLS-2$
-        }
-
-    }
-
-    private void validateType(int sfi, int fieldType, String type)
-            throws DriverException {
-        Metadata metadata = dataSource.getMetadata();
-        if (metadata.getFieldType(sfi).getTypeCode() != fieldType) {
-            throw new IllegalArgumentException(I18N.getString("org.orbisgis.layerModel.layer.the")
-                    + I18N.getString("org.orbisgis.layerModel.layer.fieldIsNot") + type); //$NON-NLS-1$ //$NON-NLS-2$
-        }
-    }
-
-    private int getFieldIndexForLegend(String fieldName) throws DriverException {
-        int sfi = dataSource.getFieldIndexByName(fieldName);
-        if (sfi == -1) {
-            throw new IllegalArgumentException(I18N.getString("org.orbisgis.layerModel.layer.fieldIsNotFound") + fieldName); //$NON-NLS-1$
-        }
-        return sfi;
-    }
-
-    @Override
-    public RasterLegend[] getRasterLegend(String fieldName)
-            throws DriverException {
-        int sfi = getFieldIndexForLegend(fieldName);
-        validateType(sfi, Type.RASTER, I18N.getString("org.orbisgis.layerModel.layer.raster")); //$NON-NLS-1$
-        LegendDecorator[] legends = fieldLegend.get(fieldName);
-        RasterLegend[] ret = new RasterLegend[legends.length];
-        for (int i = 0; i < ret.length; i++) {
-            ret[i] = (RasterLegend) legends[i].getLegend();
-        }
-
-        return ret;
-    }
-
-    @Override
-    public void setLegend(String fieldName, Legend... legends)
-            throws DriverException {
-        if (dataSource.getFieldIndexByName(fieldName) == -1) {
-            throw new IllegalArgumentException(I18N.getString("org.orbisgis.layerModel.layer.fieldIsNotFound") + fieldName); //$NON-NLS-1$
-        } else {
-            // Remove previous decorator listeners
-            LegendDecorator[] oldDecorators = fieldLegend.get(fieldName);
-            if (oldDecorators != null) {
-                for (LegendDecorator legendDecorator : oldDecorators) {
-                    dataSource.removeEditionListener(legendDecorator);
-                }
-            }
-            LegendDecorator[] decorated = decorate(fieldName, legends);
-            for (LegendDecorator legendDecorator : decorated) {
-                dataSource.addEditionListener(legendDecorator);
-            }
-            fieldLegend.put(fieldName, decorated);
-            fireStyleChanged();
-        }
-    }
-
-    private LegendDecorator[] decorate(String fieldName, Legend... legends) {
-        LegendDecorator[] decorated = new LegendDecorator[legends.length];
-        for (int i = 0; i < decorated.length; i++) {
-            LegendDecorator decorator = new LegendDecorator(legends[i]);
-            try {
-                decorator.initialize(dataSource);
-            } catch (RenderException e) {
-                Services.getService(ErrorManager.class).warning(
-                        I18N.getString("org.orbisgis.layerModel.layer.cannotInitializeLegend"), e); //$NON-NLS-1$
-            }
-            decorated[i] = decorator;
-        }
-
-        return decorated;
-    }
-
-    @Override
-    public boolean isRaster() throws DriverException {
-        return dataSource.isRaster();
-    }
-
-    @Override
-    public boolean isVectorial() throws DriverException {
-        return dataSource.isVectorial();
-    }
-
-    /**
-     * Check if the source is a stream
-     * @return
-     * @throws DriverException 
-     */
-    @Override
-    public boolean isStream() throws DriverException {
-        return dataSource.isStream();
-    }
-
-    @Override
-    public GeoRaster getRaster() throws DriverException {
-        if (!isRaster()) {
-            throw new UnsupportedOperationException(
-                    I18N.getString("org.orbisgis.layerModel.layer.isNotARasterLayer")); //$NON-NLS-1$
-        }
-        return getDataSource().getRaster(0);
-    }
-
-    private class RefreshSelectionEditionListener implements EditionListener {
-
-        @Override
-        public void multipleModification(MultipleEditionEvent e) {
-            EditionEvent[] events = e.getEvents();
-            int[] selection = getSelection();
-            for (int i = 0; i < events.length; i++) {
-                int[] newSel = getNewSelection(events[i].getRowIndex(),
-                        selection);
-                selection = newSel;
-            }
-            setSelection(selection);
-        }
-
-        @Override
-        public void singleModification(EditionEvent e) {
-            if (e.getType() == EditionEvent.DELETE) {
-                int[] selection = getSelection();
-                int[] newSel = getNewSelection(e.getRowIndex(), selection);
-                setSelection(newSel);
-            } else if (e.getType() == EditionEvent.RESYNC) {
-                setSelection(new int[0]);
-            }
-
-        }
-
-        private int[] getNewSelection(long rowIndex, int[] selection) {
-            int[] newSelection = new int[selection.length];
-            int newSelectionIndex = 0;
-            for (int i = 0; i < selection.length; i++) {
-                if (selection[i] != rowIndex) {
-                    newSelection[newSelectionIndex] = selection[i];
-                    newSelectionIndex++;
-                }
-            }
-
-            if (newSelectionIndex < selection.length) {
-                selection = new int[newSelectionIndex];
-                System.arraycopy(newSelection, 0, selection, 0,
-                        newSelectionIndex);
-            }
-            return selection;
-        }
-    }
-
-    @Override
-    public LayerType saveLayer() {
-        LayerType ret = new LayerType();
-        ret.setName(getName());
-        ret.setSourceName(getMainName());
-        ret.setVisible(isVisible());
-
-        Iterator<String> it = fieldLegend.keySet().iterator();
-        while (it.hasNext()) {
-            String fieldName = it.next();
-            Legends legends = new Legends();
-            legends.setFieldName(fieldName);
-            LegendDecorator[] legendDecorators = fieldLegend.get(fieldName);
-            for (int i = 0; i < legendDecorators.length; i++) {
-                LegendDecorator legendDecorator = legendDecorators[i];
-                Legend legend = legendDecorator.getLegend();
-                String legendTypeId = legend.getLegendTypeId();
-                Object legendJAXBObject = legend.getJAXBObject();
-                SimpleLegend simpleLegend = new SimpleLegend();
-                simpleLegend.setLegendId(legendTypeId);
-                simpleLegend.setAny(legendJAXBObject);
-                legends.getSimpleLegend().add(simpleLegend);
-            }
-            ret.getLegends().add(legends);
-        }
-
-        return ret;
-    }
-
-    @Override
-    public void restoreLayer(LayerType lyr) throws LayerException {
-        LayerType layer = (LayerType) lyr;
-        this.setName(layer.getName());
-        this.setVisible(layer.isVisible());
-
-        List<Legends> legendsCollection = layer.getLegends();
-        for (Legends legends : legendsCollection) {
-            String fieldName = legends.getFieldName();
-            List<SimpleLegend> legendCollection = legends.getSimpleLegend();
-            ArrayList<Legend> fieldLegends = new ArrayList<Legend>();
-            LegendManager lm = (LegendManager) Services.getService(LegendManager.class);
-            for (SimpleLegend simpleLegend : legendCollection) {
-                String legendId = simpleLegend.getLegendId();
-
-                Legend legend = lm.getNewLegend(legendId);
-                if (legend == null) {
-                    throw new LayerException(I18N.getString("org.orbisgis.layerModel.layer.unsupportedLegend") + legendId); //$NON-NLS-1$
-                }
-                try {
-                    legend.setJAXBObject(simpleLegend.getAny());
-                } catch (Exception e) {
-                    Services.getErrorManager().error(
-                            I18N.getString("org.orbisgis.layerModel.layer.cannotRecoverLegendLost"), e); //$NON-NLS-1$
-                }
-                fieldLegends.add(legend);
-            }
-            try {
-                setLegend(fieldName, fieldLegends.toArray(new Legend[fieldLegends.size()]));
-            } catch (DriverException e) {
-                throw new LayerException(I18N.getString("org.orbisgis.layerModel.layer.cannotRestoreLegends"), e); //$NON-NLS-1$
-            }
-        }
-    }
-
-    private void fireSelectionChanged() {
-        for (LayerListener listener : listeners) {
-            listener.selectionChanged(new SelectionEvent());
-        }
-    }
-
-    @Override
-    public int[] getSelection() {
-        return selection;
-    }
-
-    @Override
-    public void setSelection(int[] newSelection) {
-        this.selection = newSelection;
-        fireSelectionChanged();
-    }
-=======
 public class Layer extends BeanLayer {        
 	private DataSource dataSource;
 	private RefreshSelectionEditionListener editionListener;
@@ -641,5 +211,4 @@
 	public boolean isStream() throws DriverException {
 		return dataSource.isStream();
 	}
->>>>>>> 3b354e11
 }