/**
 * OrbisGIS is a GIS application dedicated to scientific spatial simulation.
 * This cross-platform GIS is developed at French IRSTV institute and is able to
 * manipulate and create vector and raster spatial information.
 *
 * OrbisGIS is distributed under GPL 3 license. It is produced by the "Atelier SIG"
 * team of the IRSTV Institute <http://www.irstv.fr/> CNRS FR 2488.
 *
 * Copyright (C) 2007-1012 IRSTV (FR CNRS 2488)
 *
 * This file is part of OrbisGIS.
 *
 * OrbisGIS is free software: you can redistribute it and/or modify it under the
 * terms of the GNU General Public License as published by the Free Software
 * Foundation, either version 3 of the License, or (at your option) any later
 * version.
 *
 * OrbisGIS is distributed in the hope that it will be useful, but WITHOUT ANY
 * WARRANTY; without even the implied warranty of MERCHANTABILITY or FITNESS FOR
 * A PARTICULAR PURPOSE. See the GNU General Public License for more details.
 *
 * You should have received a copy of the GNU General Public License along with
 * OrbisGIS. If not, see <http://www.gnu.org/licenses/>.
 *
 * For more information, please consult: <http://www.orbisgis.org/>
 * or contact directly:
 * info_at_ orbisgis.org
 */
package org.orbisgis.core.layerModel;

import com.vividsolutions.jts.geom.Envelope;
import java.util.ArrayList;
import java.util.HashSet;
import java.util.List;
import java.util.Set;
import net.opengis.ows_context.LayerType;
import org.gdms.data.DataSource;
import org.gdms.driver.DriverException;
import org.grap.model.GeoRaster;
import org.orbisgis.core.renderer.se.Rule;
import org.orbisgis.core.renderer.se.Style;

public class LayerCollection extends BeanLayer {
	private List<ILayer> layerCollection;

        public LayerCollection(String layerName) {
                super(layerName);
                layerCollection = new ArrayList<ILayer>();
        }
        /**
         * Create a new LayerCollection with the name name.
         * @param layerType 
         */
	public LayerCollection(LayerType layerType) {
		super(layerType);
		layerCollection = new ArrayList<ILayer>();
	}
        
        /**
         * Retrieve the layer collection as a list of layers.
         * @return
         */
	List<ILayer> getLayerCollection() {
		return layerCollection;
	}

        /**
         * Returns the index of the first occurrence of the specified element in this list,
         * or -1 if this list does not contain the element.
         * @param layer
         * @return
         */
        @Override
	public int getIndex(ILayer layer) {
		return layerCollection.indexOf(layer);
	}

        /**
         * Get the layer stored at the given index in the collection.
         * @param index
         * @return
         */
        @Override
	public ILayer getLayer(final int index) {
            //TODO : get will throw a IndexOutOfBoundsException which is nor catch neither managed here...
		return layerCollection.get(index);
	}


        @Override
	public void addLayer(final ILayer layer) throws LayerException {
		addLayer(layer, false);
	}

	/**
         * Insert layer at the given index.
         * @param layer
         * @param index
         * @throws LayerException
         */
        @Override
	public void insertLayer(final ILayer layer, int index)
			throws LayerException {
		insertLayer(layer, index, false);
	}

	/**
	 * Removes the layer from the collection
	 * 
	 * @param layerName
	 * @return the layer removed or null if the layer does not exists
	 * @throws LayerException
	 * 
	 */
        @Override
	public ILayer remove(final String layerName) throws LayerException {
		for (int i = 0; i < size(); i++) {
			if (layerName.equals(layerCollection.get(i).getName())) {
				return remove(layerCollection.get(i));
			}
		}
		return null;
	}

        /**
         * Retrieve the children of this node as an array.
         * @return
         */
        @Override
	public ILayer[] getChildren() {
		if (null != layerCollection) {
			ILayer[] result = new ILayer[size()];
			return layerCollection.toArray(result);
		} else {
			return null;
		}
	}

        /**
         * Return the number of children in this collection.
         * @return
         */
	private int size() {
		return layerCollection.size();
	}

	/**
	 * Check if this layer is visible or not. It is visible if at least one of its children is visible,
         * false otherwise.
	 * @see org.orbisgis.core.layerModel.ILayer#isVisible()
	 */
        @Override
	public boolean isVisible() {
		for (ILayer layer : getChildren()) {
			if (layer.isVisible()) {
				return true;
			}
		}
		return false;
	}

	/**
	 * Set the visible attribute. We don't see this object (which is a collection,
         * not a layer) but its leaves. Consequently, whe using this method, we set
         * the visible attribute to isVisible for all the leaves of this collection.
         * @param isVisible 
         * @throws LayerException
	 * @see org.orbisgis.core.layerModel.ILayer#setVisible(boolean)
	 */
        @Override
	public void setVisible(boolean isVisible) throws LayerException {
                super.setVisible(isVisible);
		for (ILayer layer : getChildren()) {
			layer.setVisible(isVisible);
		}
	}

    @Override
    public void setStyle(int i, Style fts) {
        throw new UnsupportedOperationException("Not supported yet.");
    }

	@Override
	public ArrayList<Rule> getRenderingRule() throws DriverException {
		throw new UnsupportedOperationException("A layer collection doesn't have any rule !");
	}

        /**
         *
         * @return
         */
        @Override
	public Envelope getEnvelope() {
		final GetEnvelopeLayerAction tmp = new GetEnvelopeLayerAction();
		processLayersLeaves(this, tmp);
		return tmp.getGlobalEnvelope();
	}

        @Override
	public ILayer remove(ILayer layer) throws LayerException {
		return remove(layer, false);
	}

        /**
         * Inform if children can be added to this layer. It is a collection, so they are.
         * @return true.
         */
        @Override
	public boolean acceptsChilds() {
		return true;
	}

        /**Add the LayerListener listener to this, and to each child of this.
         *
         * @param listener
         */
        @Override
	public void addLayerListenerRecursively(LayerListener listener) {
		this.addLayerListener(listener);
		for (ILayer layer : layerCollection) {
			layer.addLayerListenerRecursively(listener);
		}
	}

        /**
         * Remove the LayerListener listener of this' listeners, and of its children's listeners
         * @param listener
         */
        @Override
	public void removeLayerListenerRecursively(LayerListener listener) {
		this.removeLayerListener(listener);
		for (ILayer layer : layerCollection) {
			layer.removeLayerListenerRecursively(listener);
		}
	}

        /**
         * Close this layer and all its children.
         * @throws LayerException
         */
        @Override
	public void close() throws LayerException {
		for (ILayer layer : layerCollection) {
			layer.close();
		}
	}
        /**
         * Open the layer and all its children.
         * @throws LayerException
         */
        @Override
	public void open() throws LayerException {
		for (ILayer layer : layerCollection) {
			layer.open();
		}
	}

        /**
         * Add a new layer to this collection.
         * @param layer
         * @param isMoving
         * if {@code false}, {@code fireLayerAddedEvent} is called. It is not
         * called if {@code isMoving} is true.
         * @throws LayerException
         */
        @Override
	public void addLayer(ILayer layer, boolean isMoving) throws LayerException {
		if (null != layer) {
			if (isMoving) {
				layerCollection.add(layer);
				layer.setParent(this);
			} else {
				setNamesRecursively(layer, getRoot().getAllLayersNames());
				layerCollection.add(layer);
				layer.setParent(this);
				fireLayerAddedEvent(new ILayer[] { layer });
			}
		}
	}


        @Override
	public ILayer remove(ILayer layer, boolean isMoving) throws LayerException {
		if (layerCollection.contains(layer)) {
			if (isMoving) {
				if (layerCollection.remove(layer)) {
					return layer;
				} else {
					return null;
				}
			} else {
				ILayer[] toRemove = new ILayer[] { layer };
				if (fireLayerRemovingEvent(toRemove)) {
					if (layerCollection.remove(layer)) {
						fireLayerRemovedEvent(toRemove);
						return layer;
					} else {
						return null;
					}
				} else {
					return null;
				}
			}
		} else {
			return null;
		}
	}

        @Override
	public void insertLayer(ILayer layer, int index, boolean isMoving)
			throws LayerException {
		if (null != layer) {
			if (isMoving) {
				layerCollection.add(index, layer);
				layer.setParent(this);
			} else {
				setNamesRecursively(layer, getRoot().getAllLayersNames());
				layerCollection.add(index, layer);
				layer.setParent(this);
				fireLayerAddedEvent(new ILayer[] { layer });
			}
		}

	}

        @Override
	public int getLayerCount() {
		return layerCollection.size();
	}

        @Override
	public ILayer getLayerByName(String layerName) {
		for (ILayer layer : layerCollection) {
			if (layer.getName().equals(layerName)) {
				return layer;
			} else {
				ILayer ret = layer.getLayerByName(layerName);
				if (ret != null) {
					return ret;
				}
			}
		}
		return null;
	}
        /**
         * Retrieve the children of this collection that are raster layers
         * @return
         * @throws DriverException
         */
        @Override
	public ILayer[] getRasterLayers() throws DriverException {
		ILayer[] allLayers = getLayersRecursively();

		ArrayList<ILayer> filterLayer = new ArrayList<ILayer>();

		for (int i = 0; i < allLayers.length; i++) {
			if (allLayers[i].isRaster()) {
				filterLayer.add(allLayers[i]);

			}
		}

		return filterLayer.toArray(new ILayer[filterLayer.size()]);
	}

        /**
         * Retrieve the children of this collection that are vector layers
         * @return
         * @throws DriverException
         */
        @Override
	public ILayer[] getVectorLayers() throws DriverException {
		ILayer[] allLayers = getLayersRecursively();

		ArrayList<ILayer> filterLayer = new ArrayList<ILayer>();

		for (int i = 0; i < allLayers.length; i++) {
			if (allLayers[i].isVectorial()) {
				filterLayer.add(allLayers[i]);

			}
		}

		return filterLayer.toArray(new ILayer[filterLayer.size()]);
	}

        /**
         * Used to determine if this layer is a raster layer. It is not, it is a layer collection.
         * @return false
         */
        @Override
	public boolean isRaster() {
		return false;
	}

        /**
         * Used to determine if this layer is a vector layer. It is not, it is a layer collection.
         * @return false
         */
        @Override
	public boolean isVectorial() {
		return false;
	}

        /**
         * Supposed to return the datasource associated to this layer. But it's a collection,
         * so it is null. 
         * @return
         */
        @Override
	public DataSource getDataSource() {
		return null;
	}

        @Override
        public Set<String> getAllLayersNames() {
                final Set<String> result = new HashSet<String>();
                final LayerCollection lc = this;
                if (null != lc.getLayerCollection()) {
                        for (ILayer layer : lc.getChildren()) {
                                if (layer instanceof LayerCollection) {
                                        result.addAll(layer.getAllLayersNames());
                                } else {
                                        result.add(layer.getName());
                                }
                        }
                }
                result.addAll(super.getAllLayersNames());
                return result;
        }

        //////////////////Unsupported methods////////////////////////

        @Override
	public GeoRaster getRaster() throws DriverException {
		throw new UnsupportedOperationException(I18N.tr("Cannot do this operation on a layer collection"));
	}

        @Override
<<<<<<< HEAD
	public void setSelection(Set<Integer> newSelection) {
		throw new UnsupportedOperationException(I18N.tr("No row selection in a layer collection"));
        }
=======
	public int[] getSelection() {
		return new int[0];
	}

        @Override
	public void setSelection(int[] newSelection) {
	}
>>>>>>> 0a65b64f

	@Override
	public boolean isStream() {
		return false;
	}
    
        @Override
        public Style getStyle(int i){
                throw new UnsupportedOperationException("Cannot set "
                                        + "a legend on a layer collection");
        }
        @Override
        public List<Style> getStyles(){
                throw new UnsupportedOperationException("Cannot set "
                                        + "a legend on a layer collection");
        }
        @Override
        public void setStyles(List<Style> s){
                throw new UnsupportedOperationException("Cannot set "
                                        + "a legend on a layer collection");
        }
        
        ///////////Static methods///////////////////////////////

        /**
         * Aooky action to each leave of this layer tree
         * @param root
         * @param action
         */
        public static void processLayersLeaves(ILayer root, ILayerAction action) {
		if (root instanceof LayerCollection) {
			ILayer lc = root;
			ILayer[] layers = lc.getChildren();
			for (ILayer layer : layers) {
				processLayersLeaves(layer, action);
			}
		} else {
			action.action(root);
		}
	}

        /**
         * Apply action to each node of this tree of layers.
         * @param root
         * @param action
         */
	public static void processLayersNodes(ILayer root, ILayerAction action) {
		if (root instanceof LayerCollection) {
			ILayer lc = root;
			ILayer[] layers = lc.getChildren();
			for (ILayer layer : layers) {
				processLayersNodes(layer, action);
			}
		}
		action.action(root);
	}


        /**
         * Count the number of leaves in this tree of layers.
         * @param root
         * @return
         */
        public static int getNumberOfLeaves(final ILayer root) {
		CountLeavesAction ila = new CountLeavesAction();
		LayerCollection.processLayersLeaves(root, ila);
		return ila.getNumberOfLeaves();
	}
        ///////////Private methods//////////////////////////
        
        /*
         * This method will guarantee that layer, and all its potential inner
         * layers, will have names that are not already owned by another, declared, layer.
         */
	private void setNamesRecursively(final ILayer layer,
			final Set<String> allLayersNames) throws LayerException {
		layer.setName(provideNewLayerName(layer.getName(), allLayersNames));
		if (layer instanceof LayerCollection) {
			LayerCollection lc = (LayerCollection) layer;
			if (null != lc.getLayerCollection()) {
				for (ILayer layerItem : lc.getChildren()) {
					setNamesRecursively(layerItem, allLayersNames);
				}
			}
		}
	}

        @Override
        public void addStyle(Style style) {
                throw new UnsupportedOperationException("Not supported yet.");
        }

        @Override
        public void addStyle(int i, Style style) {
                throw new UnsupportedOperationException("Not supported yet.");
        }

        @Override
        public int indexOf(Style s) {
                throw new UnsupportedOperationException("Not supported yet.");
        }
        
        //////////Private classes//////////////////////////

	private class GetEnvelopeLayerAction implements ILayerAction {
		private Envelope globalEnvelope;

                @Override
		public void action(ILayer layer) {
			if (null == globalEnvelope) {
				globalEnvelope = new Envelope(layer.getEnvelope());
			} else {
				globalEnvelope.expandToInclude(layer.getEnvelope());
			}
		}

		public Envelope getGlobalEnvelope() {
			return globalEnvelope;
		}
	}

	private static class CountLeavesAction implements ILayerAction {
		private int numberOfLeaves = 0;

                @Override
		public void action(ILayer layer) {
			numberOfLeaves++;
		}

		public int getNumberOfLeaves() {
			return numberOfLeaves;
		}
	}
}<|MERGE_RESOLUTION|>--- conflicted
+++ resolved
@@ -437,20 +437,10 @@
 	}
 
         @Override
-<<<<<<< HEAD
 	public void setSelection(Set<Integer> newSelection) {
 		throw new UnsupportedOperationException(I18N.tr("No row selection in a layer collection"));
         }
-=======
-	public int[] getSelection() {
-		return new int[0];
-	}
-
-        @Override
-	public void setSelection(int[] newSelection) {
-	}
->>>>>>> 0a65b64f
-
+      
 	@Override
 	public boolean isStream() {
 		return false;
