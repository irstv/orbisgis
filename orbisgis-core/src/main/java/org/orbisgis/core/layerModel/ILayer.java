/**
 * OrbisGIS is a GIS application dedicated to scientific spatial simulation.
 * This cross-platform GIS is developed at French IRSTV institute and is able to
 * manipulate and create vector and raster spatial information.
 *
 * OrbisGIS is distributed under GPL 3 license. It is produced by the "Atelier SIG"
 * team of the IRSTV Institute <http://www.irstv.fr/> CNRS FR 2488.
 *
 * Copyright (C) 2007-2012 IRSTV (FR CNRS 2488)
 *
 * This file is part of OrbisGIS.
 *
 * OrbisGIS is free software: you can redistribute it and/or modify it under the
 * terms of the GNU General Public License as published by the Free Software
 * Foundation, either version 3 of the License, or (at your option) any later
 * version.
 *
 * OrbisGIS is distributed in the hope that it will be useful, but WITHOUT ANY
 * WARRANTY; without even the implied warranty of MERCHANTABILITY or FITNESS FOR
 * A PARTICULAR PURPOSE. See the GNU General Public License for more details.
 *
 * You should have received a copy of the GNU General Public License along with
 * OrbisGIS. If not, see <http://www.gnu.org/licenses/>.
 *
 * For more information, please consult: <http://www.orbisgis.org/>
 * or contact directly:
 * info_at_ orbisgis.org
 */
package org.orbisgis.core.layerModel;

import com.vividsolutions.jts.geom.Envelope;
import java.beans.PropertyChangeListener;
import java.util.List;
import java.util.Set;
import net.opengis.ows_context.LayerType;
import org.gdms.data.DataSource;
import org.gdms.data.types.Type;
import org.gdms.driver.DriverException;
import org.grap.model.GeoRaster;
import org.orbisgis.core.renderer.se.Rule;
import org.orbisgis.core.renderer.se.Style;
import org.orbisgis.core.renderer.se.common.Description;

public interface ILayer {

        //Properties index
        public static final String PROP_DESCRIPTION = "description";
        public static final String PROP_VISIBLE = "visible";
        public static final String PROP_STYLES = "styles";
        public static final String PROP_SELECTION = "selection";
        
        
        /**
        * Add a property-change listener for all properties.
        * The listener is called for all properties.
        * @param listener The PropertyChangeListener instance
        * @note Use EventHandler.create to build the PropertyChangeListener instance
        */
        void addPropertyChangeListener(PropertyChangeListener listener);
        /**
        * Add a property-change listener for a specific property.
        * The listener is called only when there is a change to 
        * the specified property.
        * @param prop The static property name PROP_..
        * @param listener The PropertyChangeListener instance
        * @note Use EventHandler.create to build the PropertyChangeListener instance
        */
        void addPropertyChangeListener(String prop,PropertyChangeListener listener);
        /**
        * Remove the specified listener from the list
        * @param listener The listener instance
        */
        void removePropertyChangeListener(PropertyChangeListener listener);

        /**
        * Remove the specified listener for a specified property from the list
        * @param prop The static property name PROP_..
        * @param listener The listener instance
        */
        public void removePropertyChangeListener(String prop,PropertyChangeListener listener);
                
	void addLayerListener(LayerListener listener);

	void removeLayerListener(LayerListener listener);

	void addLayerListenerRecursively(LayerListener listener);

	void removeLayerListenerRecursively(LayerListener listener);

        
        
        /**
         * Get the value of description
         *
         * @return the value of description
         */
        public Description getDescription();

        /**
         * Set the value of description
         *
         * @param description new value of description
         */
        public void setDescription(Description description);
        
        /**
         * Get the internal identifier of this layer
         * This is not the displayable layer label.
         * Use the localised description title
         * @return 
         */
	String getName();

        /**
         * Set the internal name of the layer
         * @param name
         * @throws LayerException 
         */
	void setName(final String name) throws LayerException;

	void setParent(final ILayer parent) throws LayerException;

	public Set<String> getAllLayersNames();

	boolean isVisible();

	void setVisible(final boolean isVisible) throws LayerException;

	ILayer getParent();

        /**
         * Create a jaxb instance of this layer for serialisation
         * @return The layer serialisation object
         */
        LayerType getJAXBElement();

        /**
         * Returns true if and only if we can serialize this layer in a map context.
         * @return
         */
        boolean isSerializable();
                
	/**
	 * Removes the specified child layer.
	 * 
	 * @param layer
	 * @param isMoving
	 * @return the removed layer or null if the layer was not removed. This can
	 *         be because of a listener cancelling the removal or the layer
	 *         doesn't exist, etc.
	 * @throws LayerException
	 */
	ILayer remove(ILayer layer, boolean isMoving) throws LayerException;

	/**
	 * Removes the specified child layer.
	 * 
	 * @param layer
	 * @return the removed layer or null if the layer was not removed. This can
	 *         be because of a listener cancelling the removal or the layer
	 *         doesn't exist, etc.
	 * @throws LayerException
	 */
	ILayer remove(ILayer layer) throws LayerException;

	/**
	 * Removes the specified child layer.
	 * 
	 * @param layerName
	 * @return the removed layer or null if the layer was not removed. This can
	 *         be because of a listener cancelling the removal or the layer
	 *         doesn't exist, etc.
	 * @throws LayerException
	 */
	ILayer remove(String layerName) throws LayerException;

        /**
         * Adds a child to this {@code ILayer}.
         * @param layer
         * @throws LayerException If this can't accept a child.
         */
	void addLayer(ILayer layer) throws LayerException;

        /**
         * Adds a child to this {@code ILayer}. This method may behave differently
         * if {@code layer} is a layer being moved or not.
         * @param layer
         * @param isMoving
         * @throws LayerException
         */
	void addLayer(ILayer layer, boolean isMoving) throws LayerException;

	/**
	 * Gets the layer with the specified name. It searches in all the subtree
	 * that has as root this layer. If there is no layer with that name returns
	 * null
	 * 
	 * @param layerName
	 * @return
	 */
	ILayer getLayerByName(String layerName);

	public Envelope getEnvelope();

	boolean acceptsChilds();

	ILayer[] getChildren();

	void insertLayer(ILayer layer, int index) throws LayerException;

	int getIndex(ILayer targetLayer);

	ILayer[] getLayersRecursively();

	ILayer[] getLayerPath();

        /**
         * Inserts this in {@code layer} at index {@code index}.
         * @param layer
         * @param index
         * @throws LayerException
         */
	void moveTo(ILayer layer, int index) throws LayerException;

	void moveTo(ILayer layer) throws LayerException;

	void open() throws LayerException;

	void close() throws LayerException;

	void insertLayer(ILayer layer, int index, boolean isMoving)
			throws LayerException;

	int getLayerCount();

	/**
	 * Gets the specified child layer
	 * 
	 * @param index
	 * @return
	 */
	public ILayer getLayer(final int index);

	/**
	 * Gets all the raster layers in the tree under this layer
	 * 
	 * @return
	 * @throws DriverException
	 */
	ILayer[] getRasterLayers() throws DriverException;

<<<<<<< HEAD
	//WMSLegend getWMSLegend();

=======
>>>>>>> 3b354e11
	/**
	 * Gets all the vectorial layers in the tree under this layer
	 * 
	 * @return
	 * @throws DriverException
	 */
	ILayer[] getVectorLayers() throws DriverException;

	/**
	 * Returns true if the default spatial field of this layer is of type
	 * {@link Type}.RASTER. Return false if the layer is a collection of layers
	 * or it doesn't contain any spatial field
	 * 
	 * @return
	 * @throws DriverException
	 */
	boolean isRaster() throws DriverException;

	/**
	 * Returns true if the default spatial field of this layer is of type
	 * {@link Type}.GEOMETRY. Return false if the layer is a collection of
	 * layers or it doesn't contain any spatial field
	 * 
	 * @return
	 * @throws DriverException
	 */
	boolean isVectorial() throws DriverException;

<<<<<<< HEAD
       
        /**
	 * Returns true if this layer represents a stream source
=======
	/**
	 * Returns true if this layer represents a Stream source.
>>>>>>> 3b354e11
	 * 
         * @return
         * @throws DriverException  
	 */
<<<<<<< HEAD
	boolean isStream() throws DriverException ;
=======
	boolean isStream() throws DriverException;
>>>>>>> 3b354e11

	/**
	 * Returns a {@link DataSource} to access the source of this layer
	 * 
	 * @return A DataSource or null if this layer is not backed
	 *         up by a DataSource (Layer collections and WMS
	 *         layers, for example)
	 */
	DataSource getDataSource();

        /**
         * Gets the {@code List} of SE styles that are used to define the
         * symbologies associated to the current {@code ILayer}.
         * @return
         */
        List<Style> getStyles();

        /**
         *Sets the {@code List} of SE styles that are used to define the
         * symbologies associated to the current {@code ILayer}.
         * @param fts
         */
        void setStyles(List<Style> fts);

        /**
         * Gets the {@code i}th {@code Style} that is used to define the
         * symbology associated to the current {@code ILayer}.
         * @return
         */
        Style getStyle(int i);

        /**
         * Sets the {@code i}th {@code Style} that is used to define the
         * symbology associated to the current {@code ILayer}.
         * @param i
         * @param s
         */
        void setStyle(int i, Style s);

        /**
         * Adds a {@code Style} instance at the end of the list of associated
         * {@code Style}s.
         * @param style
         */
        public void addStyle(Style style);

        /**
         * Adds a {@code Style} instance at the ith position of the list of
         * associated {@code Style}s.
         * @param style
         */
        public void addStyle(int i, Style style);

        /**
         * Gets the index of {@code s} in this {@code ILayer}, or {@code -1} if
         * {@code s} is not associated to this.
         * @param s
         * @return
         */
        public int indexOf(Style s);

	/**
	 * If isRaster is true returns the first raster in the layer DataSource.
	 * Otherwise it throws an {@link UnsupportedOperationException}. The method
	 * is just a shortcut for getDataSource().getRaster(0)
	 * 
	 * @return
	 * @throws DriverException
	 * @throws UnsupportedOperationException
	 */
	GeoRaster getRaster() throws DriverException, UnsupportedOperationException;

	/**
	 * Gets an array of the selected rows
	 * 
	 * @return
	 * @throws UnsupportedOperationException
	 *             If this layer doesn't support selection
	 */
	Set<Integer> getSelection() throws UnsupportedOperationException;

	/**
	 * Sets the array of the selected rows
	 * 
	 * @param newSelection
	 * @throws UnsupportedOperationException
	 *             If this layer doesn't support selection
	 */
	void setSelection(Set<Integer> newSelection) throws UnsupportedOperationException;

        /**
         * Gets the list of all the {@code Rule} embedded in the {@code Style}
         * associated to this {@code ILayer}.
         * @return
         * @throws DriverException
         */
	List<Rule> getRenderingRule() throws DriverException;

        /**
         * Removes s from the styles associated to this layer.
         */
        void removeStyle(Style s);

}<|MERGE_RESOLUTION|>--- conflicted
+++ resolved
@@ -249,11 +249,6 @@
 	 */
 	ILayer[] getRasterLayers() throws DriverException;
 
-<<<<<<< HEAD
-	//WMSLegend getWMSLegend();
-
-=======
->>>>>>> 3b354e11
 	/**
 	 * Gets all the vectorial layers in the tree under this layer
 	 * 
@@ -282,23 +277,13 @@
 	 */
 	boolean isVectorial() throws DriverException;
 
-<<<<<<< HEAD
-       
-        /**
-	 * Returns true if this layer represents a stream source
-=======
 	/**
 	 * Returns true if this layer represents a Stream source.
->>>>>>> 3b354e11
 	 * 
          * @return
          * @throws DriverException  
 	 */
-<<<<<<< HEAD
-	boolean isStream() throws DriverException ;
-=======
 	boolean isStream() throws DriverException;
->>>>>>> 3b354e11
 
 	/**
 	 * Returns a {@link DataSource} to access the source of this layer
