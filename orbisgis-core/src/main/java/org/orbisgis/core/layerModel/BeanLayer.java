/**
 * OrbisGIS is a GIS application dedicated to scientific spatial simulation.
 * This cross-platform GIS is developed at French IRSTV institute and is able to
 * manipulate and create vector and raster spatial information.
 *
 * OrbisGIS is distributed under GPL 3 license. It is produced by the "Atelier SIG"
 * team of the IRSTV Institute <http://www.irstv.fr/> CNRS FR 2488.
 *
 * Copyright (C) 2007-2012 IRSTV (FR CNRS 2488)
 *
 * This file is part of OrbisGIS.
 *
 * OrbisGIS is free software: you can redistribute it and/or modify it under the
 * terms of the GNU General Public License as published by the Free Software
 * Foundation, either version 3 of the License, or (at your option) any later
 * version.
 *
 * OrbisGIS is distributed in the hope that it will be useful, but WITHOUT ANY
 * WARRANTY; without even the implied warranty of MERCHANTABILITY or FITNESS FOR
 * A PARTICULAR PURPOSE. See the GNU General Public License for more details.
 *
 * You should have received a copy of the GNU General Public License along with
 * OrbisGIS. If not, see <http://www.gnu.org/licenses/>.
 *
 * For more information, please consult: <http://www.orbisgis.org/>
 * or contact directly:
 * info_at_ orbisgis.org
 */
package org.orbisgis.core.layerModel;

import java.beans.EventHandler;
import java.beans.PropertyChangeEvent;
import java.beans.PropertyChangeListener;
import java.beans.PropertyChangeSupport;
import java.util.ArrayList;
import java.util.Collections;
import java.util.List;
import java.util.Locale;
import java.util.Set;
<<<<<<< HEAD
import net.opengis.ows_context.*;
=======
import net.opengis.ows_context.LayerType;
>>>>>>> 5d64b647
import org.orbisgis.core.common.IntegerUnion;
import org.orbisgis.core.renderer.se.SeExceptions.InvalidStyle;
import org.orbisgis.core.renderer.se.Style;
import org.orbisgis.core.renderer.se.common.Description;


/**
 * This class provide bean access to properties and jaxb (de)serialisation
 */
public abstract class BeanLayer extends AbstractLayer {

        //Listener container
        protected transient final PropertyChangeSupport propertyChangeSupport = new PropertyChangeSupport(this);

        //bean properties
        private Description description;
        protected List<Style> styleList = new ArrayList<Style>();
        protected IntegerUnion selection = new IntegerUnion();
        private boolean visible = true;
        private PropertyChangeListener styleListener = EventHandler.create(PropertyChangeListener.class,this,"onStyleChanged","");

        public BeanLayer(String name) {
                super();
                description = new Description();
                description.addTitle(Locale.getDefault(), name);
        }
        
	public BeanLayer(LayerType layerType) {
                super();
                try {
                        description = new Description(layerType);
                } catch (InvalidStyle ex) {
                        LOGGER.error(ex);
                }
	}

        /**
         * Get the value of visible
         *
         * @return the value of visible
         */
        @Override
        public boolean isVisible() {
                return visible;
        }

        /**
         * Set the value of visible
         *
         * @param visible new value of visible
         */
        @Override
        public void setVisible(boolean visible) throws LayerException  {
                boolean oldVisible = this.visible;
                this.visible = visible;
                propertyChangeSupport.firePropertyChange(PROP_VISIBLE, oldVisible, visible);
                //Deprecated listener
                fireVisibilityChanged();
        }
<<<<<<< HEAD
        @Override
        public LayerType getJAXBElement() {
                ObjectFactory ows_context_factory = new ObjectFactory();
                LayerType layerType = ows_context_factory.createLayerType();
                description.initJAXBType(layerType);
                layerType.setHidden(!visible);
                ILayer[] childrens = getChildren();
                for(ILayer child : childrens) {
                        if(child.isSerializable()){
                                layerType.getLayer().add(child.getJAXBElement());
                        }
                }
                // If not a Layer Collection
                if(styleList!=null) {
                        StyleListType slt = ows_context_factory.createStyleListType();
                        layerType.setStyleList(slt);
                        for(Style style : styleList) {
                                StyleType st = ows_context_factory.createStyleType();
                                slt.getStyle().add(st);
                                SLDType sltType = ows_context_factory.createSLDType();
                                st.setSLD(sltType);
                                sltType.setAbstractStyle(style.getJAXBElement());
                        }                        
                }
                //Serialisation of dataSource as a DataUrl string
                //Create jaxb instances
                URLType dataURL = ows_context_factory.createURLType();
                if(!(this instanceof LayerCollection)) {
                    OnlineResourceType resource = ows_context_factory.createOnlineResourceType();
                    dataURL.setOnlineResource(resource);
                    resource.setHref(getDataUri().toString());
                    if(resource.isSetHref()) {
                        layerType.setDataURL(dataURL);
                    }
                }
                return layerType;
        }
        
        
=======
>>>>>>> 5d64b647
        
        /**
         * Get the value of description
         *
         * @return the value of description
         */
        @Override
        public Description getDescription() {
                return description;
        }

        /**
         * Set the value of description
         *
         * @param description new value of description
         */
        @Override
        public void setDescription(Description description) {
                Description oldDescription = this.description;
                this.description = description;
                propertyChangeSupport.firePropertyChange(PROP_DESCRIPTION, oldDescription, description);
        }
    
        /**
        * Add a property-change listener for all properties.
        * The listener is called for all properties.
        * @param listener The PropertyChangeListener instance
        * Use EventHandler.create to build the PropertyChangeListener instance
        */
        @Override
        public void addPropertyChangeListener(PropertyChangeListener listener) {
                propertyChangeSupport.addPropertyChangeListener(listener);
        }
        /**
        * Add a property-change listener for a specific property.
        * The listener is called only when there is a change to 
        * the specified property.
        * @param prop The static property name PROP_..
        * @param listener The PropertyChangeListener instance
        * Use EventHandler.create to build the PropertyChangeListener instance
        */
        @Override
        public void addPropertyChangeListener(String prop,PropertyChangeListener listener) {
                propertyChangeSupport.addPropertyChangeListener(prop, listener);
        }
        /**
        * Remove the specified listener from the list
        * @param listener The listener instance
        */
        @Override
        public void removePropertyChangeListener(PropertyChangeListener listener) {
                propertyChangeSupport.removePropertyChangeListener(listener);
        }

        /**
        * Remove the specified listener for a specified property from the list
        * @param prop The static property name PROP_..
        * @param listener The listener instance
        */
        @Override
        public void removePropertyChangeListener(String prop,PropertyChangeListener listener) {
                propertyChangeSupport.removePropertyChangeListener(prop,listener);
        }
        
	/**
	 * 
	 * @see org.orbisgis.core.layerModel.ILayer#getName()
	 */
        @Override
	public String getName() {
                String ret = description.getTitle(Locale.getDefault());
		return ret == null ? description.getDefaultTitle() : ret;
	}

	/**
	 * 
	 * @throws LayerException
	 * @see org.orbisgis.core.layerModel.ILayer#setName(java.lang.String)
	 */
        @Override
	public void setName(final String name) throws LayerException {
                if(name!=null && !name.equals(getName())) {
                        //Set the localised title of this layer
                        final Set<String> allLayersNames = getRoot().getAllLayersNames();
                        allLayersNames.remove(getName());
                        String unUsedName = provideNewLayerName(name, allLayersNames);                
                        description.addTitle(Locale.getDefault(), unUsedName);
                        setDescription(description);
                        fireNameChanged();
                }
	}
        
    @Override
    public List<Style> getStyles() {
        return Collections.unmodifiableList(styleList);
    }

    @Override
    public void setStyles(List<Style> fts) {
        List<Style> oldStyles = this.styleList;
        for(Style style : styleList) {
                removeStyleListener(style);
        }
        styleList = new ArrayList<Style>(fts);
        for(Style style : styleList) {
                addStyleListener(style);
        }
        propertyChangeSupport.firePropertyChange(PROP_STYLES, oldStyles, styleList);
        super.setStyles(styleList);
    }

    @Override
    public Style getStyle(int i){
            return styleList.get(i);
    }

    protected void removeStyleListener(Style s){
            s.removePropertyChangeListener(styleListener);
    }
    protected void addStyleListener(Style s) {
            s.addPropertyChangeListener(styleListener);
    }
    
    /***
     * The specified property has been updated
     * Called by the private style property change listener
     * @param evt 
     */
    public void onStyleChanged(PropertyChangeEvent evt) {
            fireStyleChanged();
            if(styleList!=null) {
                int index =styleList.indexOf(evt.getSource());
                if(index!=-1) {
                        propertyChangeSupport.fireIndexedPropertyChange(PROP_STYLES, index, evt.getSource(), evt.getSource());
                }
            }
    }
    
    @Override
    public void setStyle(int i, Style s){
        if (styleList == null){
            styleList = new ArrayList<Style>(); //out of bound exception instead of null pointer exception
        }
        Style oldStyle = styleList.get(i);
        removeStyleListener(oldStyle);
        styleList.set(i, s);
        addStyleListener(s);
        propertyChangeSupport.fireIndexedPropertyChange(PROP_STYLES, i, oldStyle, s);
        this.fireStyleChanged();
    }

    @Override
    public void addStyle(Style s){
        if (styleList == null){
            styleList = new ArrayList<Style>();
        }
        addStyle(styleList.size(),s);
    }

    @Override
    public void addStyle(int i, Style s){
        if (styleList == null){
            styleList = new ArrayList<Style>();
        }
        addStyleListener(s);
        styleList.add(i, s);
        propertyChangeSupport.fireIndexedPropertyChange(PROP_STYLES, i, null, s);
        this.fireStyleChanged();
    }

    @Override
    public void removeStyle(Style s){
            removeStyleListener(s);
            styleList.remove(s);
            propertyChangeSupport.firePropertyChange(PROP_STYLES, s, null);
            this.fireStyleChanged();
    }

    @Override
        public int indexOf(Style s) {
                return styleList == null ? -1 : styleList.indexOf(s);
        }

        @Override
        public Set<Integer> getSelection() {
                return selection;
        }

        @Override
        public void setSelection(Set<Integer> newSelection) {
                IntegerUnion oldSelection = selection;
                selection = new IntegerUnion(newSelection);
                propertyChangeSupport.firePropertyChange(PROP_SELECTION, oldSelection, selection);
        }
}<|MERGE_RESOLUTION|>--- conflicted
+++ resolved
@@ -37,11 +37,7 @@
 import java.util.List;
 import java.util.Locale;
 import java.util.Set;
-<<<<<<< HEAD
-import net.opengis.ows_context.*;
-=======
 import net.opengis.ows_context.LayerType;
->>>>>>> 5d64b647
 import org.orbisgis.core.common.IntegerUnion;
 import org.orbisgis.core.renderer.se.SeExceptions.InvalidStyle;
 import org.orbisgis.core.renderer.se.Style;
@@ -101,7 +97,6 @@
                 //Deprecated listener
                 fireVisibilityChanged();
         }
-<<<<<<< HEAD
         @Override
         public LayerType getJAXBElement() {
                 ObjectFactory ows_context_factory = new ObjectFactory();
@@ -141,8 +136,6 @@
         }
         
         
-=======
->>>>>>> 5d64b647
         
         /**
          * Get the value of description
