/**
 * OrbisGIS is a GIS application dedicated to scientific spatial simulation.
 * This cross-platform GIS is developed at French IRSTV institute and is able to
 * manipulate and create vector and raster spatial information.
 *
 * OrbisGIS is distributed under GPL 3 license. It is produced by the "Atelier SIG"
 * team of the IRSTV Institute <http://www.irstv.fr/> CNRS FR 2488.
 *
 * Copyright (C) 2007-2012 IRSTV (FR CNRS 2488)
 *
 * This file is part of OrbisGIS.
 *
 * OrbisGIS is free software: you can redistribute it and/or modify it under the
 * terms of the GNU General Public License as published by the Free Software
 * Foundation, either version 3 of the License, or (at your option) any later
 * version.
 *
 * OrbisGIS is distributed in the hope that it will be useful, but WITHOUT ANY
 * WARRANTY; without even the implied warranty of MERCHANTABILITY or FITNESS FOR
 * A PARTICULAR PURPOSE. See the GNU General Public License for more details.
 *
 * You should have received a copy of the GNU General Public License along with
 * OrbisGIS. If not, see <http://www.gnu.org/licenses/>.
 *
 * For more information, please consult: <http://www.orbisgis.org/>
 * or contact directly:
 * info_at_ orbisgis.org
 */
package org.orbisgis.core;

import java.awt.GraphicsEnvironment;
import java.io.ByteArrayInputStream;
import java.io.ByteArrayOutputStream;
import java.io.File;
import java.io.FileOutputStream;
import com.vividsolutions.jts.geom.Coordinate;
import com.vividsolutions.jts.geom.Envelope;
import org.apache.commons.io.FileUtils;
import org.junit.Before;
import org.junit.Test;
import org.orbisgis.core.layerModel.ILayer;
import org.orbisgis.core.layerModel.LayerException;
import org.orbisgis.core.layerModel.MapContext;
import org.orbisgis.core.layerModel.OwsMapContext;
import org.orbisgis.core.map.export.MapExportManager;
import org.orbisgis.progress.NullProgressMonitor;

<<<<<<< HEAD
import com.vividsolutions.jts.geom.Coordinate;
import com.vividsolutions.jts.geom.Envelope;
import org.apache.commons.io.FileUtils;

import static org.junit.Assert.*;
=======
import static org.junit.Assert.assertTrue;
>>>>>>> 3b354e11

public class MapContextTest extends AbstractTest {

	@Override
        @Before
	public void setUp() throws Exception {
		super.setUp();
		AbstractTest.registerDataManager();
	}

        @Test
	public void testRemoveSelectedLayer() throws Exception {
		MapContext mc = new OwsMapContext();
		mc.open(null);
		ILayer layer = getDataManager().createLayer(
				new File("src/test/resources/data/bv_sap.shp"));
		mc.getLayerModel().addLayer(layer);
		mc.setSelectedLayers(new ILayer[] { layer });
		assertTrue(mc.getSelectedLayers().length == 1);
		assertTrue(mc.getSelectedLayers()[0] == layer);
		mc.getLayerModel().remove(layer);
		assertTrue(mc.getSelectedLayers().length == 0);
		mc.close(null);
	}

        @Test
	public void testSetBadLayerSelection() throws Exception {
		MapContext mc = new OwsMapContext();
		mc.open(null);
		ILayer layer = getDataManager().createLayer(
				new File("src/test/resources/data/bv_sap.shp"));
		ILayer layer2 = getDataManager().createLayer(
				new File("src/test/resources/data/linestring.shp"));
		mc.getLayerModel().addLayer(layer);
		mc.setSelectedLayers(new ILayer[] { layer2 });
		assertTrue(mc.getSelectedLayers().length == 0);
		mc.setSelectedLayers(new ILayer[] { layer });
		assertTrue(mc.getSelectedLayers().length == 1);
		mc.close(null);
	}

        @Test
	public void testRemoveActiveLayer() throws Exception {
		MapContext mc = new OwsMapContext();
		mc.open(null);
		ILayer layer = getDataManager().createLayer(
				new File("src/test/resources/data/bv_sap.shp"));
		mc.getLayerModel().addLayer(layer);
		mc.setActiveLayer(layer);
		mc.getLayerModel().remove(layer);
		assertTrue(mc.getActiveLayer() == null);
		mc.close(null);
	}

//        @Test
//	public void testSaveAndRecoverMapContext() throws Exception {
//		MapContext mc = new OwsMapContext();
//		mc.open(null);
//		ILayer layer1 = getDataManager().createLayer(
//				new File("src/test/resources/data/linestring.shp"));
//		ILayer layer2 = getDataManager().createLayer(
//				new File("src/test/resources/data/bv_sap.shp"));
//		mc.getLayerModel().addLayer(layer1);
//		mc.getLayerModel().addLayer(layer2);
//		Symbol sym1 = layer1.getVectorLegend()[0].getSymbol(layer1
//				.getDataSource(), 0);
//		Symbol sym2 = layer2.getVectorLegend()[0].getSymbol(layer2
//				.getDataSource(), 0);
//		Object persistence = mc.getJAXBObject();
//		OwsMapContext mc2 = new OwsMapContext();
//		mc2.setJAXBObject(persistence);
//		mc2.open(null);
//		assertTrue(mc2.getLayers().length == 2);
//		Legend legend1 = mc2.getLayerModel().getLayer(0).getVectorLegend()[0];
//		assertTrue(legend1.getSymbol(layer1.getDataSource(), 0)
//				.getPersistentProperties().equals(
//						sym1.getPersistentProperties()));
//		Legend legend2 = mc2.getLayerModel().getLayer(1).getVectorLegend()[0];
//		assertTrue(legend2.getSymbol(layer2.getDataSource(), 0)
//				.getPersistentProperties().equals(
//						sym2.getPersistentProperties()));
//		mc.close(null);
//		mc2.close(null);
//	}

        @Test
	public void testSaveAndRecoverTwoNestedCollections() throws Exception {
                //Define a MapContext
		MapContext mc = new OwsMapContext();
		mc.open(null);
		ILayer layer1 = getDataManager().createLayerCollection("a");
		ILayer layer2 = getDataManager().createLayerCollection("a");
		ILayer layer3 = getDataManager().createLayer("linestring",
				new File("src/test/resources/data/linestring.shp"));
		mc.getLayerModel().addLayer(layer1);
		layer1.addLayer(layer2);
		layer2.addLayer(layer3);
                ByteArrayOutputStream map = new ByteArrayOutputStream();
		mc.write(map);
		mc.close(null);
                
                //Define a new MapContext from previous MapContext serialisation
		mc = new OwsMapContext();
		mc.read(new ByteArrayInputStream(map.toByteArray()));
		mc.open(null);
		ILayer layer1_ = mc.getLayerModel().getLayer(0);
		assertTrue(layer1_.getLayerCount() == 1);
		assertTrue(layer1_.getLayer(0).getLayerCount() == 1);
		assertTrue(layer1_.getLayer(0).getLayer(0).getName().equals(
				"linestring"));
		mc.close(null);
	}

        @Test
	public void testOperateOnClosedMapContext() throws Exception {
		MapContext mc = new OwsMapContext();
		try {
			mc.getSelectedLayers();
			assertTrue(false);
		} catch (IllegalStateException e) {
		}
		try {
			mc.draw(null, null);
			assertTrue(false);
		} catch (IllegalStateException e) {
		}
		try {
			mc.getActiveLayer();
			assertTrue(false);
		} catch (IllegalStateException e) {
		}
		try {
			mc.getLayerModel();
			assertTrue(false);
		} catch (IllegalStateException e) {
		}
		try {
			mc.getLayers();
			assertTrue(false);
		} catch (IllegalStateException e) {
		}
		try {
			mc.setActiveLayer(null);
			assertTrue(false);
		} catch (IllegalStateException e) {
		}
		try {
			mc.setSelectedLayers(null);
			assertTrue(false);
		} catch (IllegalStateException e) {
		}
	}

        @Test
	public void testIsOpen() throws Exception {
		MapContext mc = new OwsMapContext();
		assertTrue(!mc.isOpen());
		mc.open(new NullProgressMonitor());
		assertTrue(mc.isOpen());
	}

        @Test
	public void testOpenTwice() throws Exception {
		MapContext mc = new OwsMapContext();
		mc.open(new NullProgressMonitor());
		try {
			mc.open(new NullProgressMonitor());
			assertTrue(false);
		} catch (IllegalStateException e) {
		}
	}

        @Test
	public void testCloseClosedMap() throws Exception {
		MapContext mc = new OwsMapContext();
		try {
			mc.close(new NullProgressMonitor());
			assertTrue(false);
		} catch (IllegalStateException e) {
		}
	}

        @Test
	public void testWriteOnOpenMap() throws Exception {
		MapContext mc = new OwsMapContext();
                
                

                ByteArrayOutputStream map = new ByteArrayOutputStream();
		mc.write(map);
		mc.open(new NullProgressMonitor());
		try {
                        mc.read(new ByteArrayInputStream(map.toByteArray()));
			assertTrue(false);
		} catch (IllegalStateException e) {
		}
	}

        @Test
	public void testRemoveSource() throws Exception {
		MapContext mc = new OwsMapContext();
		mc.open(null);
		ILayer layer = getDataManager().createLayer("linestring",
				new File("src/test/resources/data/linestring.shp"));
		mc.getLayerModel().addLayer(layer);
		getDataManager().getSourceManager().remove("linestring");
		assertTrue(mc.getLayerModel().getLayerCount() == 0);
		mc.close(null);
	}

        @Test
	public void testReadWriteMapContext() throws Exception {
		MapContext mc = getSampleMapContext();

                ByteArrayOutputStream map = new ByteArrayOutputStream();
		mc.write(map);

		MapContext mc2 = new OwsMapContext();
                mc2.read(new ByteArrayInputStream(map.toByteArray()));
		mc2.open(null);
		assertTrue(mc2.getLayerModel().getLayerCount() == 1);
		mc2.close(null);

                mc2.read(new ByteArrayInputStream(map.toByteArray()));
		mc2.open(null);
		assertTrue(mc2.getLayerModel().getLayerCount() == 1);
		mc2.close(null);
	}

	private MapContext getSampleMapContext() throws LayerException {
		MapContext mc = new OwsMapContext();
		mc.open(null);
		ILayer layer = getDataManager().createLayerCollection("a");
		mc.getLayerModel().addLayer(layer);
		mc.close(null);
		return mc;
	}

        @Test
	public void testSetJAXBOpenTwice() throws Exception {
		MapContext mc = getSampleMapContext();
                ByteArrayOutputStream map = new ByteArrayOutputStream();
		mc.write(map);

		MapContext mc2 = new OwsMapContext();
		mc2.read(new ByteArrayInputStream(map.toByteArray()));
		mc2.open(null);
		assertTrue(mc2.getLayerModel().getLayerCount() == 1);
		ILayer layer = getDataManager().createLayerCollection("b");
		mc2.getLayerModel().addLayer(layer);
		assertTrue(mc2.getLayerModel().getLayerCount() == 2);
		mc2.close(null);

		mc2.open(null);
		assertTrue(mc2.getLayerModel().getLayerCount() == 2);
		mc2.close(null);
	}

//        @Test
//	public void testLegendPersistenceOpeningTwice() throws Exception {
//		MapContext mc = new OwsMapContext();
//		mc.open(null);
//		ILayer layer = getDataManager().createLayer("bv_sap",
//				new File("src/test/resources/data/bv_sap.shp"));
//		mc.getLayerModel().addLayer(layer);
//		UniqueSymbolLegend legend = LegendFactory.createUniqueSymbolLegend();
//		Symbol symbol = SymbolFactory.createPolygonSymbol(Color.pink);
//		legend.setSymbol(symbol);
//		layer.setLegend(legend);
//		assertTrue(legend.getSymbol().getPersistentProperties().equals(
//				symbol.getPersistentProperties()));
//		mc.close(null);
//		MapContext mc2 = new OwsMapContext();
//		mc2.setJAXBObject(mc.getJAXBObject());
//		mc2.open(null);
//		assertTrue(legend.getSymbol().getPersistentProperties().equals(
//				symbol.getPersistentProperties()));
//		mc2.close(null);
//		mc2.open(null);
//		layer = mc2.getLayerModel().getLayerByName("bv_sap");
//		legend = (UniqueSymbolLegend) layer.getVectorLegend()[0];
//		assertTrue(legend.getSymbol().getPersistentProperties().equals(
//				symbol.getPersistentProperties()));
//		mc2.close(null);
//	}

        @Test
	public void testWriteAfterReadModifyAndClose() throws Exception {
		MapContext mc = getSampleMapContext();
                ByteArrayOutputStream map = new ByteArrayOutputStream();
		mc.write(map);

		MapContext mc2 = new OwsMapContext();
		// set DATA
                mc2.read(new ByteArrayInputStream(map.toByteArray()));
		// modify
		mc2.open(null);
		assertTrue(mc2.getLayerModel().getLayerCount() == 1);
		ILayer layer = getDataManager().createLayerCollection("b");
		mc2.getLayerModel().addLayer(layer);
		assertTrue(mc2.getLayerModel().getLayerCount() == 2);
		// close
		mc2.close(null);
                ByteArrayOutputStream map2 = new ByteArrayOutputStream();
		mc2.write(map2);
		// check obj is good
		MapContext mc3 = new OwsMapContext();
		mc3.read(new ByteArrayInputStream(map2.toByteArray()));
		mc3.open(null);
		assertTrue(mc3.getLayerModel().getLayerCount() == 2);
		mc3.close(null);
	}

        @Test
	public void testActiveLayerClearedOnClose() throws Exception {
		MapContext mc = new OwsMapContext();
		mc.open(null);
		ILayer layer = getDataManager().createLayer(
				new File("src/test/resources/data/bv_sap.shp"));
		mc.getLayerModel().addLayer(layer);
		mc.setActiveLayer(layer);
		mc.close(null);
		mc.open(null);
		assertTrue(mc.getActiveLayer() == null);
	}

<<<<<<< HEAD
        @Test
        public void testMapOpensWithBadLayer() throws Exception {
                File shp = new File("target/bv_sap.shp");
                File dbf = new File("target/bv_sap.dbf");
                File shx = new File("target/bv_sap.shx");
                File originalShp = new File("src/test/resources/data/bv_sap.shp");
                FileUtils.copyFile(originalShp, shp);
                FileUtils.copyFile(new File("src/test/resources/data/bv_sap.dbf"), dbf);
                FileUtils.copyFile(new File("src/test/resources/data/bv_sap.shx"), shx);
                MapContext mc = new DefaultMapContext();
                mc.open(null);
                mc.getLayerModel().addLayer(getDataManager().createLayer(shp));
                mc.getLayerModel().addLayer(getDataManager().createLayer(originalShp));
                mc.close(null);
                shp.delete();
                dbf.delete();
                shx.delete();
                failErrorManager.setIgnoreWarnings(true);
                failErrorManager.setIgnoreErrors(true);
                mc.open(null);
                failErrorManager.setIgnoreWarnings(false);
                failErrorManager.setIgnoreErrors(false);
                assertEquals(mc.getLayerModel().getLayerCount(), 1);
                mc.close(null);
        }

        @Test
        public void testRemoveFieldUsedInLegend() throws Exception {
                File shp = new File("target/bv_sap.shp");
                File dbf = new File("target/bv_sap.dbf");
                File shx = new File("target/bv_sap.shx");
                FileUtils.copyFile(new File("src/test/resources/data/bv_sap.shp"), shp);
                FileUtils.copyFile(new File("src/test/resources/data/bv_sap.dbf"), dbf);
                FileUtils.copyFile(new File("src/test/resources/data/bv_sap.shx"), shx);
                MapContext mc = new DefaultMapContext();
                mc.open(null);
                ILayer layer = getDataManager().createLayer(shp);
                mc.getLayerModel().addLayer(layer);
                LabelLegend labelLegend = LegendFactory.createLabelLegend();
                int legendFieldIndex = 1;
                labelLegend.setClassificationField(layer.getDataSource().getFieldName(
                        legendFieldIndex));
                layer.setLegend(labelLegend);
                mc.close(null);

                DataSource ds = getDataManager().getDataSourceFactory().getDataSource(
                        shp);
                ds.open();
                ds.removeField(legendFieldIndex);
                ds.commit();
                ds.close();

                failErrorManager.setIgnoreWarnings(true);
                mc.open(null);
                failErrorManager.setIgnoreWarnings(false);
                ILayer readLayer = mc.getLayerModel().getLayer(0);
                assertEquals(readLayer.getVectorLegend().length, 1);
                assertEquals(readLayer.getRenderingLegend().length, 0);
                mc.close(null);
        }
=======

        @Test
	public void testMapOpensWithBadLayer() throws Exception {
		File shp = new File("target/bv_sap.shp");
		File dbf = new File("target/bv_sap.dbf");
		File shx = new File("target/bv_sap.shx");
		File originalShp = new File("src/test/resources/data/bv_sap.shp");
		FileUtils.copyFile(originalShp, shp);
		FileUtils.copyFile(new File("src/test/resources/data/bv_sap.dbf"), dbf);
		FileUtils.copyFile(new File("src/test/resources/data/bv_sap.shx"), shx);
		MapContext mc = new OwsMapContext();
		mc.open(null);
		mc.getLayerModel().addLayer(getDataManager().createLayer("youhou",shp));
		mc.getLayerModel().addLayer(getDataManager().createLayer("yaha",originalShp));
		mc.close(null);
		shp.delete();
		dbf.delete();
		shx.delete();
		failErrorManager.setIgnoreWarnings(true);
		failErrorManager.setIgnoreErrors(true);
		mc.open(null);
		failErrorManager.setIgnoreWarnings(false);
		failErrorManager.setIgnoreErrors(false);
		assertTrue(mc.getLayerModel().getLayerCount() == 1);
		mc.close(null);
	}

//        @Test
//	public void testRemoveFieldUsedInLegend() throws Exception {
//		File shp = new File("target/bv_sap.shp");
//		File dbf = new File("target/bv_sap.dbf");
//		File shx = new File("target/bv_sap.shx");
//		FileUtils.copy(new File("src/test/resources/data/bv_sap.shp"), shp);
//		FileUtils.copy(new File("src/test/resources/data/bv_sap.dbf"), dbf);
//		FileUtils.copy(new File("src/test/resources/data/bv_sap.shx"), shx);
//		MapContext mc = new OwsMapContext();
//		mc.open(null);
//		ILayer layer = getDataManager().createLayer(shp);
//		mc.getLayerModel().addLayer(layer);
//		LabelLegend labelLegend = LegendFactory.createLabelLegend();
//		int legendFieldIndex = 1;
//		labelLegend.setClassificationField(layer.getDataSource().getFieldName(
//				legendFieldIndex));
//		layer.setLegend(labelLegend);
//		mc.close(null);
//		DataSource ds = getDataManager().getDataSourceFactory().getDataSource(
//				shp);
//		ds.open();
//		ds.removeField(legendFieldIndex);
//		ds.commit();
//		ds.close();
//
//		failErrorManager.setIgnoreWarnings(true);
//		mc.open(null);
//		failErrorManager.setIgnoreWarnings(false);
//		ILayer readLayer = mc.getLayerModel().getLayer(0);
//		assertTrue(readLayer.getVectorLegend().length == 1);
//		assertTrue(readLayer.getRenderingLegend().length == 0);
//		mc.close(null);
//	}
>>>>>>> 3b354e11

        @Test
	public void testExportSVG() throws Exception {
		MapContext mc = new OwsMapContext();
		mc.open(null);
		ILayer layer = getDataManager().createLayer("bv",
				new File("src/test/resources/data/bv_sap.shp"));
		mc.getLayerModel().addLayer(layer);
		ILayer layer2 = getDataManager().createLayer("linestring",
				new File("src/test/resources/data/linestring.shp"));
		mc.getLayerModel().addLayer(layer2);

		MapExportManager mem = Services.getService(MapExportManager.class);
		Envelope envelope = mc.getLayerModel().getEnvelope();
		FileOutputStream outStream = new FileOutputStream(new File(
				"/tmp/output.svg"));
                if(GraphicsEnvironment.isHeadless()) {
                        //MapTransform require the screen size for DPI
                        //it show a warning message if there is not graphic environment
                        failErrorManager.setIgnoreWarnings(true);
                }
		mem.exportSVG(mc, outStream, 10, 10, new Envelope(new Coordinate(
				306260, 2251944), new Coordinate(310000, 2253464)), null, 72);
		outStream.close();
		mc.close(null);

		try {
			mem.exportSVG(mc, outStream, 10, 10, envelope, null, 72);
			assertTrue(false);
		} catch (IllegalArgumentException e) {
		}                
                failErrorManager.setIgnoreWarnings(false);
	}

}<|MERGE_RESOLUTION|>--- conflicted
+++ resolved
@@ -45,15 +45,7 @@
 import org.orbisgis.core.map.export.MapExportManager;
 import org.orbisgis.progress.NullProgressMonitor;
 
-<<<<<<< HEAD
-import com.vividsolutions.jts.geom.Coordinate;
-import com.vividsolutions.jts.geom.Envelope;
-import org.apache.commons.io.FileUtils;
-
-import static org.junit.Assert.*;
-=======
 import static org.junit.Assert.assertTrue;
->>>>>>> 3b354e11
 
 public class MapContextTest extends AbstractTest {
 
@@ -380,68 +372,6 @@
 		assertTrue(mc.getActiveLayer() == null);
 	}
 
-<<<<<<< HEAD
-        @Test
-        public void testMapOpensWithBadLayer() throws Exception {
-                File shp = new File("target/bv_sap.shp");
-                File dbf = new File("target/bv_sap.dbf");
-                File shx = new File("target/bv_sap.shx");
-                File originalShp = new File("src/test/resources/data/bv_sap.shp");
-                FileUtils.copyFile(originalShp, shp);
-                FileUtils.copyFile(new File("src/test/resources/data/bv_sap.dbf"), dbf);
-                FileUtils.copyFile(new File("src/test/resources/data/bv_sap.shx"), shx);
-                MapContext mc = new DefaultMapContext();
-                mc.open(null);
-                mc.getLayerModel().addLayer(getDataManager().createLayer(shp));
-                mc.getLayerModel().addLayer(getDataManager().createLayer(originalShp));
-                mc.close(null);
-                shp.delete();
-                dbf.delete();
-                shx.delete();
-                failErrorManager.setIgnoreWarnings(true);
-                failErrorManager.setIgnoreErrors(true);
-                mc.open(null);
-                failErrorManager.setIgnoreWarnings(false);
-                failErrorManager.setIgnoreErrors(false);
-                assertEquals(mc.getLayerModel().getLayerCount(), 1);
-                mc.close(null);
-        }
-
-        @Test
-        public void testRemoveFieldUsedInLegend() throws Exception {
-                File shp = new File("target/bv_sap.shp");
-                File dbf = new File("target/bv_sap.dbf");
-                File shx = new File("target/bv_sap.shx");
-                FileUtils.copyFile(new File("src/test/resources/data/bv_sap.shp"), shp);
-                FileUtils.copyFile(new File("src/test/resources/data/bv_sap.dbf"), dbf);
-                FileUtils.copyFile(new File("src/test/resources/data/bv_sap.shx"), shx);
-                MapContext mc = new DefaultMapContext();
-                mc.open(null);
-                ILayer layer = getDataManager().createLayer(shp);
-                mc.getLayerModel().addLayer(layer);
-                LabelLegend labelLegend = LegendFactory.createLabelLegend();
-                int legendFieldIndex = 1;
-                labelLegend.setClassificationField(layer.getDataSource().getFieldName(
-                        legendFieldIndex));
-                layer.setLegend(labelLegend);
-                mc.close(null);
-
-                DataSource ds = getDataManager().getDataSourceFactory().getDataSource(
-                        shp);
-                ds.open();
-                ds.removeField(legendFieldIndex);
-                ds.commit();
-                ds.close();
-
-                failErrorManager.setIgnoreWarnings(true);
-                mc.open(null);
-                failErrorManager.setIgnoreWarnings(false);
-                ILayer readLayer = mc.getLayerModel().getLayer(0);
-                assertEquals(readLayer.getVectorLegend().length, 1);
-                assertEquals(readLayer.getRenderingLegend().length, 0);
-                mc.close(null);
-        }
-=======
 
         @Test
 	public void testMapOpensWithBadLayer() throws Exception {
@@ -502,7 +432,6 @@
 //		assertTrue(readLayer.getRenderingLegend().length == 0);
 //		mc.close(null);
 //	}
->>>>>>> 3b354e11
 
         @Test
 	public void testExportSVG() throws Exception {
